#include "cpu_adam.h"
#include <cuda_runtime_api.h>
#include <omp.h>
#include <torch/extension.h>
#include <iostream>
#include <memory>
#include <type_traits>
#include <unordered_map>
#include "cublas_v2.h"
#include "cuda.h"
#include "curand.h"
#include "custom_cuda_layers.h"
#include <math.h>

static std::unordered_map<int, std::shared_ptr<void>> s_optimizers;

#define ROUND_DOWN(size, step) ((size) & ~((step)-1))


// C++ interface

void Adam_Optimizer::Step(float* _params,
                          float* grads,
                          float* _exp_avg,
                          float* _exp_avg_sq,
                          size_t _param_size,
                          __half* dev_params)
{
    _betta1_t *= _betta1;
    _betta2_t *= _betta2;

    AVX_512 betta1_4;
    betta1_4.data = _mm512_set1_ps(_betta1);
    AVX_512 betta2_4;
    betta2_4.data = _mm512_set1_ps(_betta2);

    float betta1_minus1 = 1 - _betta1;
    float betta2_minus1 = 1 - _betta2;
    AVX_512 betta1_minus1_4;
    betta1_minus1_4.data = _mm512_set1_ps(betta1_minus1);
    AVX_512 betta2_minus1_4;
    betta2_minus1_4.data = _mm512_set1_ps(betta2_minus1);

    float bias_correction1 = 1 - _betta1_t;
    float bias_correction2 = 1 / sqrt(1 - _betta2_t);
    //AVX_512 bias_correction1_4 = _mm512_set1_ps(bias_correction1);
    AVX_512 bias2_sqrt ;
    bias2_sqrt.data = _mm512_set1_ps(bias_correction2);

    AVX_512 eps_4;
    eps_4.data = _mm512_set1_ps(_eps);

    float step_size = -1 * _alpha / bias_correction1;
    AVX_512 step_size_4;
    step_size_4.data = _mm512_set1_ps(step_size);

    size_t rounded_size = ROUND_DOWN(_param_size, SIMD_WIDTH);

    for (size_t t = 0; t < rounded_size; t += TILE) {
        size_t copy_size = TILE;
        if ((t + TILE) > rounded_size) copy_size = rounded_size - t;
        size_t offset = copy_size + t;
#pragma omp parallel for
        for (size_t i = t; i < offset; i += SIMD_WIDTH) {
            AVX_512 grad_4;
            grad_4.data = _mm512_loadu_ps(grads + i);

            AVX_512 momntum_4;
            momntum_4.data = _mm512_loadu_ps(_exp_avg + i);
            AVX_512 varianc_4;
            varianc_4.data = _mm512_loadu_ps(_exp_avg_sq + i);

            AVX_512 param_4;
            param_4.data = _mm512_loadu_ps(_params + i);

            if (_weight_decay > 0) {
                AVX_512 weight_decay4;
                weight_decay4.data = _mm512_set1_ps(_weight_decay);
                grad_4.data = _mm512_fmadd_ps(param_4.data, weight_decay4.data, grad_4.data);
            }

            momntum_4.data = _mm512_mul_ps(momntum_4.data, betta1_4.data);
            momntum_4.data = _mm512_fmadd_ps(grad_4.data, betta1_minus1_4.data, momntum_4.data);

            varianc_4.data = _mm512_mul_ps(varianc_4.data, betta2_4.data);
            grad_4.data = _mm512_mul_ps(grad_4.data, grad_4.data);
            varianc_4.data = _mm512_fmadd_ps(grad_4.data, betta2_minus1_4.data, varianc_4.data);

            grad_4.data = _mm512_sqrt_ps(varianc_4.data);
            grad_4.data = _mm512_fmadd_ps(grad_4.data, bias2_sqrt.data, eps_4.data);
            grad_4.data = _mm512_div_ps(momntum_4.data, grad_4.data);

            param_4.data = _mm512_fmadd_ps(grad_4.data, step_size_4.data, param_4.data);
<<<<<<< HEAD

            _mm512_storeu_ps(_params + i, param_4.data);
            
            if (dev_params)_mm512_storeu_ps(_doubled_buffer[_buf_index] + (i - t), param_4.data);

=======
            if (dev_params) {
                for (size_t j = 0; j < SIMD_WIDTH; j += 4) {
                    _doubled_buffer[_buf_index][(i - t) + (j << 2)] =     (__half)param_4.data_f[(j << 2)];
                    _doubled_buffer[_buf_index][(i - t) + (j << 2) + 1] = (__half)param_4.data_f[(j << 2) + 1];
                    _doubled_buffer[_buf_index][(i - t) + (j << 2) + 2] = (__half)param_4.data_f[(j << 2) + 2];
                    _doubled_buffer[_buf_index][(i - t) + (j << 2) + 3] = (__half)param_4.data_f[(j << 2) + 3];
                }
            }
            _mm512_storeu_ps(_params + i, param_4.data);
>>>>>>> bae81311
            _mm512_storeu_ps(_exp_avg + i, momntum_4.data);
            _mm512_storeu_ps(_exp_avg_sq + i, varianc_4.data);
        }
        if (dev_params) {/*
#pragma omp parallel for
            for (size_t j = 0; j < copy_size; j += 4) {
                _doubled_buffer[_buf_index][j] = (__half)_params[t + j];
                _doubled_buffer[_buf_index][j + 1] = (__half)_params[t + j + 1];
                _doubled_buffer[_buf_index][j + 2] = (__half)_params[t + j + 2];
                _doubled_buffer[_buf_index][j + 3] = (__half)_params[t + j + 3];
<<<<<<< HEAD
            }
=======
            }*/
>>>>>>> bae81311

            CUDA_CHECK(cudaMemcpyAsync(dev_params + t,
                                       _doubled_buffer[_buf_index],
                                       copy_size * sizeof(__half),
                                       cudaMemcpyHostToDevice,
<<<<<<< HEAD
                                       Context::Instance().GetCurrentStream()));*/
            launch_param_update(_doubled_buffer[_buf_index],
                                dev_params + t,
                                copy_size,
                                Context::Instance().GetCurrentStream());
=======
                                       Context::Instance().GetCurrentStream()));
>>>>>>> bae81311
            _buf_index = !_buf_index;
        }
    }

    if(_param_size > rounded_size)
    {
#pragma omp parallel for
        for (size_t k = rounded_size; k < _param_size; k++) 
        {
            float grad = grads[k];
            float param = _params[k];
            float momntum = _exp_avg[k];
            float varianc = _exp_avg_sq[k];
            if (_weight_decay > 0) {
                grad = param * _weight_decay + grad;
            }

            momntum *= momntum * _betta1;
            momntum = grad * betta1_minus1 + momntum;

            varianc = varianc * _betta2;
            grad = grad * grad;
            varianc = grad * betta2_minus1 + varianc;

            grad = sqrt(varianc);
            grad = grad * bias_correction2 + _eps;
            grad = momntum / grad;

            param = grad * step_size + param;
            if (dev_params) 
                _doubled_buffer[_buf_index][k - rounded_size] = (__half)param;

            _params[k] = param;
            _exp_avg[k] = momntum;
            _exp_avg_sq[k] = varianc;
        }
        if (dev_params) {
<<<<<<< HEAD
            launch_param_update(_doubled_buffer[_buf_index],
                                dev_params + rounded_size,
                                (_param_size - rounded_size),
                                Context::Instance().GetCurrentStream());
=======
            CUDA_CHECK(cudaMemcpyAsync(dev_params + rounded_size,
                                _doubled_buffer[_buf_index],
                                (_param_size - rounded_size) * sizeof(__half),
                                cudaMemcpyHostToDevice,
                                Context::Instance().GetCurrentStream()));
>>>>>>> bae81311
        }
    }
}

void Adam_Optimizer::Step_4(float* _params,
                            float* grads,
                            float* _exp_avg,
                            float* _exp_avg_sq,
                            size_t _param_size,
                            __half* dev_params)
{
    _betta1_t *= _betta1;
    _betta2_t *= _betta2;

    AVX_512 betta1_4;
    betta1_4.data = _mm512_set1_ps(_betta1);
    AVX_512 betta2_4;
    betta2_4.data = _mm512_set1_ps(_betta2);

    float betta1_minus1 = 1 - _betta1;
    float betta2_minus1 = 1 - _betta2;
    AVX_512 betta1_minus1_4;
    betta1_minus1_4.data = _mm512_set1_ps(betta1_minus1);
    AVX_512 betta2_minus1_4;
    betta2_minus1_4.data = _mm512_set1_ps(betta2_minus1);

    float bias_correction1 = 1 - _betta1_t;
    float bias_correction2 = 1 / sqrt(1 - _betta2_t);
    //AVX_512 bias_correction1_4 = _mm512_set1_ps(bias_correction1);
    AVX_512 bias2_sqrt ;
    bias2_sqrt.data = _mm512_set1_ps(bias_correction2);

    AVX_512 eps_4;
    eps_4.data = _mm512_set1_ps(_eps);

    float step_size = -1 * _alpha / bias_correction1;
    AVX_512 step_size_4;
    step_size_4.data = _mm512_set1_ps(step_size);

    size_t rounded_size = ROUND_DOWN(_param_size, (SIMD_WIDTH << 2));

    for (size_t t = 0; t < rounded_size; t += TILE) {
        size_t copy_size = TILE;
        if ((t + TILE) > rounded_size) copy_size = rounded_size - t;
        size_t offset = copy_size + t;
#pragma omp parallel for
        for (size_t i = t; i < offset; i += (SIMD_WIDTH << 2)) {
            AVX_512 grad_4[4];
            grad_4[0].data = _mm512_loadu_ps(grads + i);
            grad_4[1].data = _mm512_loadu_ps(grads + i + SIMD_WIDTH);
            grad_4[2].data = _mm512_loadu_ps(grads + i + (SIMD_WIDTH << 1));
            grad_4[3].data = _mm512_loadu_ps(grads + i + SIMD_WIDTH * 3);

            AVX_512 momntum_4[4];
            momntum_4[0].data = _mm512_loadu_ps(_exp_avg + i);
            momntum_4[1].data = _mm512_loadu_ps(_exp_avg + i + SIMD_WIDTH);
            momntum_4[2].data = _mm512_loadu_ps(_exp_avg + i + (SIMD_WIDTH << 1));
            momntum_4[3].data = _mm512_loadu_ps(_exp_avg + i + SIMD_WIDTH * 3);

            AVX_512 varianc_4[4];
            varianc_4[0].data = _mm512_loadu_ps(_exp_avg_sq + i);
            varianc_4[1].data = _mm512_loadu_ps(_exp_avg_sq + i + SIMD_WIDTH);
            varianc_4[2].data = _mm512_loadu_ps(_exp_avg_sq + i + (SIMD_WIDTH << 1));
            varianc_4[3].data = _mm512_loadu_ps(_exp_avg_sq + i + SIMD_WIDTH * 3);

            AVX_512 param_4[4];
            param_4[0].data = _mm512_loadu_ps(_params + i);
            param_4[1].data = _mm512_loadu_ps(_params + i + SIMD_WIDTH);
            param_4[2].data = _mm512_loadu_ps(_params + i + (SIMD_WIDTH << 1));
            param_4[3].data = _mm512_loadu_ps(_params + i + SIMD_WIDTH * 3);

            if (_weight_decay > 0) {
                AVX_512 weight_decay4;
                weight_decay4.data = _mm512_set1_ps(_weight_decay);
                grad_4[0].data = _mm512_fmadd_ps(param_4[0].data, weight_decay4.data, grad_4[0].data);
                grad_4[1].data = _mm512_fmadd_ps(param_4[1].data, weight_decay4.data, grad_4[1].data);
                grad_4[2].data = _mm512_fmadd_ps(param_4[2].data, weight_decay4.data, grad_4[2].data);
                grad_4[3].data = _mm512_fmadd_ps(param_4[3].data, weight_decay4.data, grad_4[3].data);
            }

            momntum_4[0].data = _mm512_mul_ps(momntum_4[0].data, betta1_4.data);
            momntum_4[0].data = _mm512_fmadd_ps(grad_4[0].data, betta1_minus1_4.data, momntum_4[0].data);
            momntum_4[1].data = _mm512_mul_ps(momntum_4[1].data, betta1_4.data);
            momntum_4[1].data = _mm512_fmadd_ps(grad_4[1].data, betta1_minus1_4.data, momntum_4[1].data);
            momntum_4[2].data = _mm512_mul_ps(momntum_4[2].data, betta1_4.data);
            momntum_4[2].data = _mm512_fmadd_ps(grad_4[2].data, betta1_minus1_4.data, momntum_4[2].data);
            momntum_4[3].data = _mm512_mul_ps(momntum_4[3].data, betta1_4.data);
            momntum_4[3].data = _mm512_fmadd_ps(grad_4[3].data, betta1_minus1_4.data, momntum_4[3].data);

            varianc_4[0].data = _mm512_mul_ps(varianc_4[0].data, betta2_4.data);
            varianc_4[1].data = _mm512_mul_ps(varianc_4[1].data, betta2_4.data);
            varianc_4[2].data = _mm512_mul_ps(varianc_4[2].data, betta2_4.data);
            varianc_4[3].data = _mm512_mul_ps(varianc_4[3].data, betta2_4.data);
            grad_4[0].data = _mm512_mul_ps(grad_4[0].data, grad_4[0].data);
            grad_4[1].data = _mm512_mul_ps(grad_4[1].data, grad_4[1].data);
            grad_4[2].data = _mm512_mul_ps(grad_4[2].data, grad_4[2].data);
            grad_4[3].data = _mm512_mul_ps(grad_4[3].data, grad_4[3].data);
            varianc_4[0].data = _mm512_fmadd_ps(grad_4[0].data, betta2_minus1_4.data, varianc_4[0].data);
            varianc_4[1].data = _mm512_fmadd_ps(grad_4[1].data, betta2_minus1_4.data, varianc_4[1].data);
            varianc_4[2].data = _mm512_fmadd_ps(grad_4[2].data, betta2_minus1_4.data, varianc_4[2].data);
            varianc_4[3].data = _mm512_fmadd_ps(grad_4[3].data, betta2_minus1_4.data, varianc_4[3].data);

            grad_4[0].data = _mm512_sqrt_ps(varianc_4[0].data);
            grad_4[1].data = _mm512_sqrt_ps(varianc_4[1].data);
            grad_4[2].data = _mm512_sqrt_ps(varianc_4[2].data);
            grad_4[3].data = _mm512_sqrt_ps(varianc_4[3].data);

            grad_4[0].data = _mm512_fmadd_ps(grad_4[0].data, bias2_sqrt.data, eps_4.data);
            grad_4[1].data = _mm512_fmadd_ps(grad_4[1].data, bias2_sqrt.data, eps_4.data);
            grad_4[2].data = _mm512_fmadd_ps(grad_4[2].data, bias2_sqrt.data, eps_4.data);
            grad_4[3].data = _mm512_fmadd_ps(grad_4[3].data, bias2_sqrt.data, eps_4.data);
            grad_4[0].data = _mm512_div_ps(momntum_4[0].data, grad_4[0].data);
            grad_4[1].data = _mm512_div_ps(momntum_4[1].data, grad_4[1].data);
            grad_4[2].data = _mm512_div_ps(momntum_4[2].data, grad_4[2].data);
            grad_4[3].data = _mm512_div_ps(momntum_4[3].data, grad_4[3].data);

            param_4[0].data = _mm512_fmadd_ps(grad_4[0].data, step_size_4.data, param_4[0].data);
            param_4[1].data = _mm512_fmadd_ps(grad_4[1].data, step_size_4.data, param_4[1].data);
            param_4[2].data = _mm512_fmadd_ps(grad_4[2].data, step_size_4.data, param_4[2].data);
            param_4[3].data = _mm512_fmadd_ps(grad_4[3].data, step_size_4.data, param_4[3].data);

<<<<<<< HEAD
            _mm512_storeu_ps(_params + i, param_4[0].data);
            _mm512_storeu_ps(_params + i + SIMD_WIDTH, param_4[1].data);
            _mm512_storeu_ps(_params + i + (SIMD_WIDTH << 1), param_4[2].data);
            _mm512_storeu_ps(_params + i + SIMD_WIDTH * 3, param_4[3].data);

            if (dev_params) {
                _mm512_storeu_ps(_doubled_buffer[_buf_index] + (i - t), param_4[0].data);
                _mm512_storeu_ps(_doubled_buffer[_buf_index] + (i - t) + SIMD_WIDTH, param_4[1].data);
                _mm512_storeu_ps(_doubled_buffer[_buf_index] + (i - t) + (SIMD_WIDTH << 1), param_4[2].data);
                _mm512_storeu_ps(_doubled_buffer[_buf_index] + (i - t) + SIMD_WIDTH * 3, param_4[3].data);
            }

=======
            if (dev_params) {
                for(int u = 0;u < 4;u++)
                {
                    for (size_t j = 0; j < SIMD_WIDTH; j += 4) {
                        _doubled_buffer[_buf_index][(i - t) + (u << 4) + (j << 2)] =     (__half)param_4[u].data_f[(j << 2)];
                        _doubled_buffer[_buf_index][(i - t) + (u << 4) + (j << 2) + 1] = (__half)param_4[u].data_f[(j << 2) + 1];
                        _doubled_buffer[_buf_index][(i - t) + (u << 4) + (j << 2) + 2] = (__half)param_4[u].data_f[(j << 2) + 2];
                        _doubled_buffer[_buf_index][(i - t) + (u << 4) + (j << 2) + 3] = (__half)param_4[u].data_f[(j << 2) + 3];
                    }
                }
            }

            _mm512_storeu_ps(_params + i, param_4[0].data);
            _mm512_storeu_ps(_params + i + SIMD_WIDTH, param_4[1].data);
            _mm512_storeu_ps(_params + i + (SIMD_WIDTH << 1), param_4[2].data);
            _mm512_storeu_ps(_params + i + SIMD_WIDTH * 3, param_4[3].data);

>>>>>>> bae81311
            _mm512_storeu_ps(_exp_avg + i, momntum_4[0].data);
            _mm512_storeu_ps(_exp_avg + i + SIMD_WIDTH, momntum_4[1].data);
            _mm512_storeu_ps(_exp_avg + i + (SIMD_WIDTH << 1), momntum_4[2].data);
            _mm512_storeu_ps(_exp_avg + i + SIMD_WIDTH * 3, momntum_4[3].data);

            _mm512_storeu_ps(_exp_avg_sq + i, varianc_4[0].data);
            _mm512_storeu_ps(_exp_avg_sq + i + SIMD_WIDTH, varianc_4[1].data);
            _mm512_storeu_ps(_exp_avg_sq + i + (SIMD_WIDTH << 1), varianc_4[2].data);
            _mm512_storeu_ps(_exp_avg_sq + i + SIMD_WIDTH * 3, varianc_4[3].data);
        }

        if (dev_params) {/*
#pragma omp parallel for
            for (size_t j = 0; j < copy_size; j += 4) {
                _doubled_buffer[_buf_index][j] = (__half)_params[t + j];
                _doubled_buffer[_buf_index][j + 1] = (__half)_params[t + j + 1];
                _doubled_buffer[_buf_index][j + 2] = (__half)_params[t + j + 2];
                _doubled_buffer[_buf_index][j + 3] = (__half)_params[t + j + 3];
<<<<<<< HEAD
            }
=======
            }*/
>>>>>>> bae81311

            CUDA_CHECK(cudaMemcpyAsync(dev_params + t,
                                       _doubled_buffer[_buf_index],
                                       copy_size * sizeof(__half),
                                       cudaMemcpyHostToDevice,
                                       Context::Instance().GetCurrentStream()));
<<<<<<< HEAD
            */
            launch_param_update(_doubled_buffer[_buf_index],
                                dev_params + t,
                                copy_size,
                                Context::Instance().GetCurrentStream());
=======
>>>>>>> bae81311
            _buf_index = !_buf_index;
        }
    }
    if(_param_size > rounded_size)
        Step((_params + rounded_size),
             (grads + rounded_size),
             (_exp_avg + rounded_size),
             (_exp_avg_sq + rounded_size),
             (_param_size - rounded_size),
             (dev_params != nullptr ? (dev_params + rounded_size) : dev_params));
}

int create_adam_optimizer(int optimizer_id,
                          float alpha = 1e-3,
                          float betta1 = 0.9,
                          float betta2 = 0.999,
                          float eps = 1e-8,
                          float weight_decay = 0)
{
    auto opt = std::make_shared<Adam_Optimizer>(alpha, betta1, betta2, eps, weight_decay);

    s_optimizers[optimizer_id] = opt;

    std::cout << "Adam Optimizer #" << optimizer_id << " is created." << std::endl;

    return 0;
}

void Adam_Optimizer::Step_8(float* _params,
                            float* grads,
                            float* _exp_avg,
                            float* _exp_avg_sq,
                            size_t _param_size,
                            __half* dev_params)
{
    _betta1_t *= _betta1;
    _betta2_t *= _betta2;

    AVX_512 betta1_4;
    betta1_4.data = _mm512_set1_ps(_betta1);
    AVX_512 betta2_4;
    betta2_4.data = _mm512_set1_ps(_betta2);

    float betta1_minus1 = 1 - _betta1;
    float betta2_minus1 = 1 - _betta2;
    AVX_512 betta1_minus1_4;
    betta1_minus1_4.data = _mm512_set1_ps(betta1_minus1);
    AVX_512 betta2_minus1_4;
    betta2_minus1_4.data = _mm512_set1_ps(betta2_minus1);

    float bias_correction1 = 1 - _betta1_t;
    float bias_correction2 = 1 / sqrt(1 - _betta2_t);
    //AVX_512 bias_correction1_4 = _mm512_set1_ps(bias_correction1);
    AVX_512 bias2_sqrt ;
    bias2_sqrt.data = _mm512_set1_ps(bias_correction2);

    AVX_512 eps_4;
    eps_4.data = _mm512_set1_ps(_eps);

    float step_size = -1 * _alpha / bias_correction1;
    AVX_512 step_size_4;
    step_size_4.data = _mm512_set1_ps(step_size);

    size_t rounded_size = ROUND_DOWN(_param_size, (SIMD_WIDTH << 3));

    for (size_t t = 0; t < rounded_size; t += TILE) {
        size_t copy_size = TILE;
        if ((t + TILE) > rounded_size) copy_size = rounded_size - t;
        size_t offset = copy_size + t;
#pragma omp parallel for
        for (size_t i = t; i < offset; i += (SIMD_WIDTH << 3)) {
            AVX_512 grad_4[8];
            grad_4[0].data = _mm512_loadu_ps(grads + i);
            grad_4[1].data = _mm512_loadu_ps(grads + i + SIMD_WIDTH);
            grad_4[2].data = _mm512_loadu_ps(grads + i + (SIMD_WIDTH << 1));
            grad_4[3].data = _mm512_loadu_ps(grads + i + SIMD_WIDTH * 3);
            grad_4[4].data = _mm512_loadu_ps(grads + i + (SIMD_WIDTH << 2));
            grad_4[5].data = _mm512_loadu_ps(grads + i + SIMD_WIDTH * 5);
            grad_4[6].data = _mm512_loadu_ps(grads + i + SIMD_WIDTH * 6);
            grad_4[7].data = _mm512_loadu_ps(grads + i + SIMD_WIDTH * 7);

            AVX_512 momntum_4[8];
            momntum_4[0].data = _mm512_loadu_ps(_exp_avg + i);
            momntum_4[1].data = _mm512_loadu_ps(_exp_avg + i + SIMD_WIDTH);
            momntum_4[2].data = _mm512_loadu_ps(_exp_avg + i + (SIMD_WIDTH << 1));
            momntum_4[3].data = _mm512_loadu_ps(_exp_avg + i + SIMD_WIDTH * 3);
            momntum_4[4].data = _mm512_loadu_ps(_exp_avg + i + (SIMD_WIDTH << 2));
            momntum_4[5].data = _mm512_loadu_ps(_exp_avg + i + SIMD_WIDTH * 5);
            momntum_4[6].data = _mm512_loadu_ps(_exp_avg + i + SIMD_WIDTH * 6);
            momntum_4[7].data = _mm512_loadu_ps(_exp_avg + i + SIMD_WIDTH * 7);

            AVX_512 varianc_4[8];
            varianc_4[0].data = _mm512_loadu_ps(_exp_avg_sq + i);
            varianc_4[1].data = _mm512_loadu_ps(_exp_avg_sq + i + SIMD_WIDTH);
            varianc_4[2].data = _mm512_loadu_ps(_exp_avg_sq + i + (SIMD_WIDTH << 1));
            varianc_4[3].data = _mm512_loadu_ps(_exp_avg_sq + i + SIMD_WIDTH * 3);
            varianc_4[4].data = _mm512_loadu_ps(_exp_avg_sq + i + (SIMD_WIDTH << 2));
            varianc_4[5].data = _mm512_loadu_ps(_exp_avg_sq + i + SIMD_WIDTH * 5);
            varianc_4[6].data = _mm512_loadu_ps(_exp_avg_sq + i + SIMD_WIDTH * 6);
            varianc_4[7].data = _mm512_loadu_ps(_exp_avg_sq + i + SIMD_WIDTH * 7);

            AVX_512 param_4[8];
            param_4[0].data = _mm512_loadu_ps(_params + i);
            param_4[1].data = _mm512_loadu_ps(_params + i + SIMD_WIDTH);
            param_4[2].data = _mm512_loadu_ps(_params + i + (SIMD_WIDTH << 1));
            param_4[3].data = _mm512_loadu_ps(_params + i + SIMD_WIDTH * 3);
            param_4[4].data = _mm512_loadu_ps(_params + i + (SIMD_WIDTH << 2));
            param_4[5].data = _mm512_loadu_ps(_params + i + SIMD_WIDTH * 5);
            param_4[6].data = _mm512_loadu_ps(_params + i + SIMD_WIDTH * 6);
            param_4[7].data = _mm512_loadu_ps(_params + i + SIMD_WIDTH * 7);

            if (_weight_decay > 0) {
                AVX_512 weight_decay4;
                weight_decay4.data = _mm512_set1_ps(_weight_decay);
                grad_4[0].data = _mm512_fmadd_ps(param_4[0].data, weight_decay4.data, grad_4[0].data);
                grad_4[1].data = _mm512_fmadd_ps(param_4[1].data, weight_decay4.data, grad_4[1].data);
                grad_4[2].data = _mm512_fmadd_ps(param_4[2].data, weight_decay4.data, grad_4[2].data);
                grad_4[3].data = _mm512_fmadd_ps(param_4[3].data, weight_decay4.data, grad_4[3].data);
                grad_4[4].data = _mm512_fmadd_ps(param_4[4].data, weight_decay4.data, grad_4[4].data);
                grad_4[5].data = _mm512_fmadd_ps(param_4[5].data, weight_decay4.data, grad_4[5].data);
                grad_4[6].data = _mm512_fmadd_ps(param_4[6].data, weight_decay4.data, grad_4[6].data);
                grad_4[7].data = _mm512_fmadd_ps(param_4[7].data, weight_decay4.data, grad_4[7].data);
            }

            momntum_4[0].data = _mm512_mul_ps(momntum_4[0].data, betta1_4.data);
            momntum_4[0].data = _mm512_fmadd_ps(grad_4[0].data, betta1_minus1_4.data, momntum_4[0].data);
            momntum_4[1].data = _mm512_mul_ps(momntum_4[1].data, betta1_4.data);
            momntum_4[1].data = _mm512_fmadd_ps(grad_4[1].data, betta1_minus1_4.data, momntum_4[1].data);
            momntum_4[2].data = _mm512_mul_ps(momntum_4[2].data, betta1_4.data);
            momntum_4[2].data = _mm512_fmadd_ps(grad_4[2].data, betta1_minus1_4.data, momntum_4[2].data);
            momntum_4[3].data = _mm512_mul_ps(momntum_4[3].data, betta1_4.data);
            momntum_4[3].data = _mm512_fmadd_ps(grad_4[3].data, betta1_minus1_4.data, momntum_4[3].data);
            momntum_4[4].data = _mm512_mul_ps(momntum_4[4].data, betta1_4.data);
            momntum_4[4].data = _mm512_fmadd_ps(grad_4[4].data, betta1_minus1_4.data, momntum_4[4].data);
            momntum_4[5].data = _mm512_mul_ps(momntum_4[5].data, betta1_4.data);
            momntum_4[5].data = _mm512_fmadd_ps(grad_4[5].data, betta1_minus1_4.data, momntum_4[5].data);
            momntum_4[6].data = _mm512_mul_ps(momntum_4[6].data, betta1_4.data);
            momntum_4[6].data = _mm512_fmadd_ps(grad_4[6].data, betta1_minus1_4.data, momntum_4[6].data);
            momntum_4[7].data = _mm512_mul_ps(momntum_4[7].data, betta1_4.data);
            momntum_4[7].data = _mm512_fmadd_ps(grad_4[7].data, betta1_minus1_4.data, momntum_4[7].data);

            varianc_4[0].data = _mm512_mul_ps(varianc_4[0].data, betta2_4.data);
            varianc_4[1].data = _mm512_mul_ps(varianc_4[1].data, betta2_4.data);
            varianc_4[2].data = _mm512_mul_ps(varianc_4[2].data, betta2_4.data);
            varianc_4[3].data = _mm512_mul_ps(varianc_4[3].data, betta2_4.data);
            varianc_4[4].data = _mm512_mul_ps(varianc_4[4].data, betta2_4.data);
            varianc_4[5].data = _mm512_mul_ps(varianc_4[5].data, betta2_4.data);
            varianc_4[6].data = _mm512_mul_ps(varianc_4[6].data, betta2_4.data);
            varianc_4[7].data = _mm512_mul_ps(varianc_4[7].data, betta2_4.data);
            grad_4[0].data = _mm512_mul_ps(grad_4[0].data, grad_4[0].data);
            grad_4[1].data = _mm512_mul_ps(grad_4[1].data, grad_4[1].data);
            grad_4[2].data = _mm512_mul_ps(grad_4[2].data, grad_4[2].data);
            grad_4[3].data = _mm512_mul_ps(grad_4[3].data, grad_4[3].data);
            grad_4[4].data = _mm512_mul_ps(grad_4[4].data, grad_4[4].data);
            grad_4[5].data = _mm512_mul_ps(grad_4[5].data, grad_4[5].data);
            grad_4[6].data = _mm512_mul_ps(grad_4[6].data, grad_4[6].data);
            grad_4[7].data = _mm512_mul_ps(grad_4[7].data, grad_4[7].data);
            varianc_4[0].data = _mm512_fmadd_ps(grad_4[0].data, betta2_minus1_4.data, varianc_4[0].data);
            varianc_4[1].data = _mm512_fmadd_ps(grad_4[1].data, betta2_minus1_4.data, varianc_4[1].data);
            varianc_4[2].data = _mm512_fmadd_ps(grad_4[2].data, betta2_minus1_4.data, varianc_4[2].data);
            varianc_4[3].data = _mm512_fmadd_ps(grad_4[3].data, betta2_minus1_4.data, varianc_4[3].data);
            varianc_4[4].data = _mm512_fmadd_ps(grad_4[4].data, betta2_minus1_4.data, varianc_4[4].data);
            varianc_4[5].data = _mm512_fmadd_ps(grad_4[5].data, betta2_minus1_4.data, varianc_4[5].data);
            varianc_4[6].data = _mm512_fmadd_ps(grad_4[6].data, betta2_minus1_4.data, varianc_4[6].data);
            varianc_4[7].data = _mm512_fmadd_ps(grad_4[7].data, betta2_minus1_4.data, varianc_4[7].data);

            grad_4[0].data = _mm512_sqrt_ps(varianc_4[0].data);
            grad_4[1].data = _mm512_sqrt_ps(varianc_4[1].data);
            grad_4[2].data = _mm512_sqrt_ps(varianc_4[2].data);
            grad_4[3].data = _mm512_sqrt_ps(varianc_4[3].data);
            grad_4[4].data = _mm512_sqrt_ps(varianc_4[4].data);
            grad_4[5].data = _mm512_sqrt_ps(varianc_4[5].data);
            grad_4[6].data = _mm512_sqrt_ps(varianc_4[6].data);
            grad_4[7].data = _mm512_sqrt_ps(varianc_4[7].data);

            grad_4[0].data = _mm512_fmadd_ps(grad_4[0].data, bias2_sqrt.data, eps_4.data);
            grad_4[1].data = _mm512_fmadd_ps(grad_4[1].data, bias2_sqrt.data, eps_4.data);
            grad_4[2].data = _mm512_fmadd_ps(grad_4[2].data, bias2_sqrt.data, eps_4.data);
            grad_4[3].data = _mm512_fmadd_ps(grad_4[3].data, bias2_sqrt.data, eps_4.data);
            grad_4[4].data = _mm512_fmadd_ps(grad_4[4].data, bias2_sqrt.data, eps_4.data);
            grad_4[5].data = _mm512_fmadd_ps(grad_4[5].data, bias2_sqrt.data, eps_4.data);
            grad_4[6].data = _mm512_fmadd_ps(grad_4[6].data, bias2_sqrt.data, eps_4.data);
            grad_4[7].data = _mm512_fmadd_ps(grad_4[7].data, bias2_sqrt.data, eps_4.data);
            grad_4[0].data = _mm512_div_ps(momntum_4[0].data, grad_4[0].data);
            grad_4[1].data = _mm512_div_ps(momntum_4[1].data, grad_4[1].data);
            grad_4[2].data = _mm512_div_ps(momntum_4[2].data, grad_4[2].data);
            grad_4[3].data = _mm512_div_ps(momntum_4[3].data, grad_4[3].data);
            grad_4[4].data = _mm512_div_ps(momntum_4[4].data, grad_4[4].data);
            grad_4[5].data = _mm512_div_ps(momntum_4[5].data, grad_4[5].data);
            grad_4[6].data = _mm512_div_ps(momntum_4[6].data, grad_4[6].data);
            grad_4[7].data = _mm512_div_ps(momntum_4[7].data, grad_4[7].data);

            param_4[0].data = _mm512_fmadd_ps(grad_4[0].data, step_size_4.data, param_4[0].data);
            param_4[1].data = _mm512_fmadd_ps(grad_4[1].data, step_size_4.data, param_4[1].data);
            param_4[2].data = _mm512_fmadd_ps(grad_4[2].data, step_size_4.data, param_4[2].data);
            param_4[3].data = _mm512_fmadd_ps(grad_4[3].data, step_size_4.data, param_4[3].data);
            param_4[4].data = _mm512_fmadd_ps(grad_4[4].data, step_size_4.data, param_4[4].data);
            param_4[5].data = _mm512_fmadd_ps(grad_4[5].data, step_size_4.data, param_4[5].data);
            param_4[6].data = _mm512_fmadd_ps(grad_4[6].data, step_size_4.data, param_4[6].data);
            param_4[7].data = _mm512_fmadd_ps(grad_4[7].data, step_size_4.data, param_4[7].data);

            _mm512_storeu_ps(_params + i, param_4[0].data);
            _mm512_storeu_ps(_params + i + SIMD_WIDTH, param_4[1].data);
            _mm512_storeu_ps(_params + i + (SIMD_WIDTH << 1), param_4[2].data);
            _mm512_storeu_ps(_params + i + SIMD_WIDTH * 3, param_4[3].data);
            _mm512_storeu_ps(_params + i + (SIMD_WIDTH << 2), param_4[4].data);
            _mm512_storeu_ps(_params + i + SIMD_WIDTH * 5, param_4[5].data);
            _mm512_storeu_ps(_params + i + SIMD_WIDTH * 6, param_4[6].data);
            _mm512_storeu_ps(_params + i + SIMD_WIDTH * 7, param_4[7].data);

<<<<<<< HEAD
            if (dev_params) {
                _mm512_storeu_ps(_doubled_buffer[_buf_index] + (i - t), param_4[0].data);
                _mm512_storeu_ps(_doubled_buffer[_buf_index] + (i - t) + SIMD_WIDTH, param_4[1].data);
                _mm512_storeu_ps(_doubled_buffer[_buf_index] + (i - t) + (SIMD_WIDTH << 1), param_4[2].data);
                _mm512_storeu_ps(_doubled_buffer[_buf_index] + (i - t) + SIMD_WIDTH * 3, param_4[3].data);
                _mm512_storeu_ps(_doubled_buffer[_buf_index] + (i - t) + (SIMD_WIDTH << 2), param_4[4].data);
                _mm512_storeu_ps(_doubled_buffer[_buf_index] + (i - t) + SIMD_WIDTH * 5, param_4[5].data);
                _mm512_storeu_ps(_doubled_buffer[_buf_index] + (i - t) + SIMD_WIDTH * 6, param_4[6].data);
                _mm512_storeu_ps(_doubled_buffer[_buf_index] + (i - t) + SIMD_WIDTH * 7, param_4[7].data);
=======
            //_mm512_storeu_ps(_doubled_buffer[_buf_index] + (i - t), param_4[0]);
            //_mm512_storeu_ps(_doubled_buffer[_buf_index] + (i - t) + SIMD_WIDTH, param_4[1]);
            //_mm512_storeu_ps(_doubled_buffer[_buf_index] + (i - t) + (SIMD_WIDTH << 1), param_4[2]);
            //_mm512_storeu_ps(_doubled_buffer[_buf_index] + (i - t) + SIMD_WIDTH * 3, param_4[3]);
            //_mm512_storeu_ps(_doubled_buffer[_buf_index] + (i - t) + (SIMD_WIDTH << 2), param_4[4]);
            //_mm512_storeu_ps(_doubled_buffer[_buf_index] + (i - t) + SIMD_WIDTH * 5, param_4[5]);
            //_mm512_storeu_ps(_doubled_buffer[_buf_index] + (i - t) + SIMD_WIDTH * 6, param_4[6]);
            //_mm512_storeu_ps(_doubled_buffer[_buf_index] + (i - t) + SIMD_WIDTH * 7, param_4[7]);
            if (dev_params) {
                for(int u = 0;u < 8;u++)
                {
                    for (size_t j = 0; j < SIMD_WIDTH; j += 4) {
                        _doubled_buffer[_buf_index][(i - t) + (u << 4) + (j << 2)] =     (__half)param_4[u].data_f[(j << 2)];
                        _doubled_buffer[_buf_index][(i - t) + (u << 4) + (j << 2) + 1] = (__half)param_4[u].data_f[(j << 2) + 1];
                        _doubled_buffer[_buf_index][(i - t) + (u << 4) + (j << 2) + 2] = (__half)param_4[u].data_f[(j << 2) + 2];
                        _doubled_buffer[_buf_index][(i - t) + (u << 4) + (j << 2) + 3] = (__half)param_4[u].data_f[(j << 2) + 3];
                    }
                }
>>>>>>> bae81311
            }

            _mm512_storeu_ps(_exp_avg + i, momntum_4[0].data);
            _mm512_storeu_ps(_exp_avg + i + SIMD_WIDTH, momntum_4[1].data);
            _mm512_storeu_ps(_exp_avg + i + (SIMD_WIDTH << 1), momntum_4[2].data);
            _mm512_storeu_ps(_exp_avg + i + SIMD_WIDTH * 3, momntum_4[3].data);
            _mm512_storeu_ps(_exp_avg + i + (SIMD_WIDTH << 2), momntum_4[4].data);
            _mm512_storeu_ps(_exp_avg + i + SIMD_WIDTH * 5, momntum_4[5].data);
            _mm512_storeu_ps(_exp_avg + i + SIMD_WIDTH * 6, momntum_4[6].data);
            _mm512_storeu_ps(_exp_avg + i + SIMD_WIDTH * 7, momntum_4[7].data);

            _mm512_storeu_ps(_exp_avg_sq + i, varianc_4[0].data);
            _mm512_storeu_ps(_exp_avg_sq + i + SIMD_WIDTH, varianc_4[1].data);
            _mm512_storeu_ps(_exp_avg_sq + i + (SIMD_WIDTH << 1), varianc_4[2].data);
            _mm512_storeu_ps(_exp_avg_sq + i + SIMD_WIDTH * 3, varianc_4[3].data);
            _mm512_storeu_ps(_exp_avg_sq + i + (SIMD_WIDTH << 2), varianc_4[4].data);
            _mm512_storeu_ps(_exp_avg_sq + i + SIMD_WIDTH * 5, varianc_4[5].data);
            _mm512_storeu_ps(_exp_avg_sq + i + SIMD_WIDTH * 6, varianc_4[6].data);
            _mm512_storeu_ps(_exp_avg_sq + i + SIMD_WIDTH * 7, varianc_4[7].data);
        }
        if (dev_params) {
<<<<<<< HEAD
            launch_param_update(_doubled_buffer[_buf_index],
                                dev_params + t,
                                copy_size,
                                Context::Instance().GetCurrentStream());
=======
            /*launch_param_update(_doubled_buffer[_buf_index],
                                dev_params + t,
                                copy_size,
                                Context::Instance().GetCurrentStream());
            _buf_index = !_buf_index;*/
            CUDA_CHECK(cudaMemcpyAsync(dev_params + t,
                                       _doubled_buffer[_buf_index],
                                       copy_size * sizeof(__half),
                                       cudaMemcpyHostToDevice,
                                       Context::Instance().GetCurrentStream()));
>>>>>>> bae81311
            _buf_index = !_buf_index;
        }
    }
    if(_param_size > rounded_size)
         Step_4((_params + rounded_size),
             (grads + rounded_size),
             (_exp_avg + rounded_size),
             (_exp_avg_sq + rounded_size),
             (_param_size - rounded_size),
             (dev_params != nullptr ? (dev_params + rounded_size) : dev_params));
}

int ds_adam_step(int optimizer_id,
                 torch::Tensor& params,
                 torch::Tensor& grads,
                 torch::Tensor& exp_avg,
                 torch::Tensor& exp_avg_sq)
{
    auto params_c = params.contiguous();
    auto grads_c = grads.contiguous();
    auto exp_avg_c = exp_avg.contiguous();
    auto exp_avg_sq_c = exp_avg_sq.contiguous();

    float* params_ptr = (float*)params_c.data_ptr();
    float* grads_ptr = (float*)grads_c.data_ptr();
    float* exp_avg_ptr = (float*)exp_avg_c.data_ptr();
    float* exp_avg_sq_ptr = (float*)exp_avg_sq_c.data_ptr();

    std::shared_ptr<Adam_Optimizer> opt =
        std::static_pointer_cast<Adam_Optimizer>(s_optimizers[optimizer_id]);

    opt->Step_8(params_ptr, grads_ptr, exp_avg_ptr, exp_avg_sq_ptr, params_c.size(0));
    

    return 0;
}

int ds_adam_step_plus_copy(int optimizer_id,
                           torch::Tensor& params,
                           torch::Tensor& grads,
                           torch::Tensor& exp_avg,
                           torch::Tensor& exp_avg_sq,
                           torch::Tensor& gpu_params)
{
    auto params_c = params.contiguous();
    auto gpu_params_c = gpu_params.contiguous();
    auto exp_avg_c = exp_avg.contiguous();
    auto exp_avg_sq_c = exp_avg_sq.contiguous();
    auto grads_c = grads.contiguous();

    float* params_ptr = (float*)params_c.data_ptr();
    float* grads_ptr = (float*)grads_c.data_ptr();
    __half* gpu_params_ptr = (__half*)gpu_params_c.data_ptr();
    float* exp_avg_ptr = (float*)exp_avg_c.data_ptr();
    float* exp_avg_sq_ptr = (float*)exp_avg_sq_c.data_ptr();

    std::shared_ptr<Adam_Optimizer> opt =
        std::static_pointer_cast<Adam_Optimizer>(s_optimizers[optimizer_id]);

    opt->Step_8(
        params_ptr, grads_ptr, exp_avg_ptr, exp_avg_sq_ptr, params_c.size(0), gpu_params_ptr);

    return 0;
}

PYBIND11_MODULE(TORCH_EXTENSION_NAME, m)
{
    m.def("adam_update", &ds_adam_step, "DeepSpeed CPU Adam update (C++)");
    m.def("adam_update_copy",
          &ds_adam_step_plus_copy,
          "DeepSpeed CPU Adam update and param copy (C++)");
    m.def("create_adam", &create_adam_optimizer, "DeepSpeed CPU Adam (C++)");
}
<|MERGE_RESOLUTION|>--- conflicted
+++ resolved
@@ -1,729 +1,640 @@
-#include "cpu_adam.h"
-#include <cuda_runtime_api.h>
-#include <omp.h>
-#include <torch/extension.h>
-#include <iostream>
-#include <memory>
-#include <type_traits>
-#include <unordered_map>
-#include "cublas_v2.h"
-#include "cuda.h"
-#include "curand.h"
-#include "custom_cuda_layers.h"
-#include <math.h>
-
-static std::unordered_map<int, std::shared_ptr<void>> s_optimizers;
-
-#define ROUND_DOWN(size, step) ((size) & ~((step)-1))
-
-
-// C++ interface
-
-void Adam_Optimizer::Step(float* _params,
-                          float* grads,
-                          float* _exp_avg,
-                          float* _exp_avg_sq,
-                          size_t _param_size,
-                          __half* dev_params)
-{
-    _betta1_t *= _betta1;
-    _betta2_t *= _betta2;
-
-    AVX_512 betta1_4;
-    betta1_4.data = _mm512_set1_ps(_betta1);
-    AVX_512 betta2_4;
-    betta2_4.data = _mm512_set1_ps(_betta2);
-
-    float betta1_minus1 = 1 - _betta1;
-    float betta2_minus1 = 1 - _betta2;
-    AVX_512 betta1_minus1_4;
-    betta1_minus1_4.data = _mm512_set1_ps(betta1_minus1);
-    AVX_512 betta2_minus1_4;
-    betta2_minus1_4.data = _mm512_set1_ps(betta2_minus1);
-
-    float bias_correction1 = 1 - _betta1_t;
-    float bias_correction2 = 1 / sqrt(1 - _betta2_t);
-    //AVX_512 bias_correction1_4 = _mm512_set1_ps(bias_correction1);
-    AVX_512 bias2_sqrt ;
-    bias2_sqrt.data = _mm512_set1_ps(bias_correction2);
-
-    AVX_512 eps_4;
-    eps_4.data = _mm512_set1_ps(_eps);
-
-    float step_size = -1 * _alpha / bias_correction1;
-    AVX_512 step_size_4;
-    step_size_4.data = _mm512_set1_ps(step_size);
-
-    size_t rounded_size = ROUND_DOWN(_param_size, SIMD_WIDTH);
-
-    for (size_t t = 0; t < rounded_size; t += TILE) {
-        size_t copy_size = TILE;
-        if ((t + TILE) > rounded_size) copy_size = rounded_size - t;
-        size_t offset = copy_size + t;
-#pragma omp parallel for
-        for (size_t i = t; i < offset; i += SIMD_WIDTH) {
-            AVX_512 grad_4;
-            grad_4.data = _mm512_loadu_ps(grads + i);
-
-            AVX_512 momntum_4;
-            momntum_4.data = _mm512_loadu_ps(_exp_avg + i);
-            AVX_512 varianc_4;
-            varianc_4.data = _mm512_loadu_ps(_exp_avg_sq + i);
-
-            AVX_512 param_4;
-            param_4.data = _mm512_loadu_ps(_params + i);
-
-            if (_weight_decay > 0) {
-                AVX_512 weight_decay4;
-                weight_decay4.data = _mm512_set1_ps(_weight_decay);
-                grad_4.data = _mm512_fmadd_ps(param_4.data, weight_decay4.data, grad_4.data);
-            }
-
-            momntum_4.data = _mm512_mul_ps(momntum_4.data, betta1_4.data);
-            momntum_4.data = _mm512_fmadd_ps(grad_4.data, betta1_minus1_4.data, momntum_4.data);
-
-            varianc_4.data = _mm512_mul_ps(varianc_4.data, betta2_4.data);
-            grad_4.data = _mm512_mul_ps(grad_4.data, grad_4.data);
-            varianc_4.data = _mm512_fmadd_ps(grad_4.data, betta2_minus1_4.data, varianc_4.data);
-
-            grad_4.data = _mm512_sqrt_ps(varianc_4.data);
-            grad_4.data = _mm512_fmadd_ps(grad_4.data, bias2_sqrt.data, eps_4.data);
-            grad_4.data = _mm512_div_ps(momntum_4.data, grad_4.data);
-
-            param_4.data = _mm512_fmadd_ps(grad_4.data, step_size_4.data, param_4.data);
-<<<<<<< HEAD
-
-            _mm512_storeu_ps(_params + i, param_4.data);
-            
-            if (dev_params)_mm512_storeu_ps(_doubled_buffer[_buf_index] + (i - t), param_4.data);
-
-=======
-            if (dev_params) {
-                for (size_t j = 0; j < SIMD_WIDTH; j += 4) {
-                    _doubled_buffer[_buf_index][(i - t) + (j << 2)] =     (__half)param_4.data_f[(j << 2)];
-                    _doubled_buffer[_buf_index][(i - t) + (j << 2) + 1] = (__half)param_4.data_f[(j << 2) + 1];
-                    _doubled_buffer[_buf_index][(i - t) + (j << 2) + 2] = (__half)param_4.data_f[(j << 2) + 2];
-                    _doubled_buffer[_buf_index][(i - t) + (j << 2) + 3] = (__half)param_4.data_f[(j << 2) + 3];
-                }
-            }
-            _mm512_storeu_ps(_params + i, param_4.data);
->>>>>>> bae81311
-            _mm512_storeu_ps(_exp_avg + i, momntum_4.data);
-            _mm512_storeu_ps(_exp_avg_sq + i, varianc_4.data);
-        }
-        if (dev_params) {/*
-#pragma omp parallel for
-            for (size_t j = 0; j < copy_size; j += 4) {
-                _doubled_buffer[_buf_index][j] = (__half)_params[t + j];
-                _doubled_buffer[_buf_index][j + 1] = (__half)_params[t + j + 1];
-                _doubled_buffer[_buf_index][j + 2] = (__half)_params[t + j + 2];
-                _doubled_buffer[_buf_index][j + 3] = (__half)_params[t + j + 3];
-<<<<<<< HEAD
-            }
-=======
-            }*/
->>>>>>> bae81311
-
-            CUDA_CHECK(cudaMemcpyAsync(dev_params + t,
-                                       _doubled_buffer[_buf_index],
-                                       copy_size * sizeof(__half),
-                                       cudaMemcpyHostToDevice,
-<<<<<<< HEAD
-                                       Context::Instance().GetCurrentStream()));*/
-            launch_param_update(_doubled_buffer[_buf_index],
-                                dev_params + t,
-                                copy_size,
-                                Context::Instance().GetCurrentStream());
-=======
-                                       Context::Instance().GetCurrentStream()));
->>>>>>> bae81311
-            _buf_index = !_buf_index;
-        }
-    }
-
-    if(_param_size > rounded_size)
-    {
-#pragma omp parallel for
-        for (size_t k = rounded_size; k < _param_size; k++) 
-        {
-            float grad = grads[k];
-            float param = _params[k];
-            float momntum = _exp_avg[k];
-            float varianc = _exp_avg_sq[k];
-            if (_weight_decay > 0) {
-                grad = param * _weight_decay + grad;
-            }
-
-            momntum *= momntum * _betta1;
-            momntum = grad * betta1_minus1 + momntum;
-
-            varianc = varianc * _betta2;
-            grad = grad * grad;
-            varianc = grad * betta2_minus1 + varianc;
-
-            grad = sqrt(varianc);
-            grad = grad * bias_correction2 + _eps;
-            grad = momntum / grad;
-
-            param = grad * step_size + param;
-            if (dev_params) 
-                _doubled_buffer[_buf_index][k - rounded_size] = (__half)param;
-
-            _params[k] = param;
-            _exp_avg[k] = momntum;
-            _exp_avg_sq[k] = varianc;
-        }
-        if (dev_params) {
-<<<<<<< HEAD
-            launch_param_update(_doubled_buffer[_buf_index],
-                                dev_params + rounded_size,
-                                (_param_size - rounded_size),
-                                Context::Instance().GetCurrentStream());
-=======
-            CUDA_CHECK(cudaMemcpyAsync(dev_params + rounded_size,
-                                _doubled_buffer[_buf_index],
-                                (_param_size - rounded_size) * sizeof(__half),
-                                cudaMemcpyHostToDevice,
-                                Context::Instance().GetCurrentStream()));
->>>>>>> bae81311
-        }
-    }
-}
-
-void Adam_Optimizer::Step_4(float* _params,
-                            float* grads,
-                            float* _exp_avg,
-                            float* _exp_avg_sq,
-                            size_t _param_size,
-                            __half* dev_params)
-{
-    _betta1_t *= _betta1;
-    _betta2_t *= _betta2;
-
-    AVX_512 betta1_4;
-    betta1_4.data = _mm512_set1_ps(_betta1);
-    AVX_512 betta2_4;
-    betta2_4.data = _mm512_set1_ps(_betta2);
-
-    float betta1_minus1 = 1 - _betta1;
-    float betta2_minus1 = 1 - _betta2;
-    AVX_512 betta1_minus1_4;
-    betta1_minus1_4.data = _mm512_set1_ps(betta1_minus1);
-    AVX_512 betta2_minus1_4;
-    betta2_minus1_4.data = _mm512_set1_ps(betta2_minus1);
-
-    float bias_correction1 = 1 - _betta1_t;
-    float bias_correction2 = 1 / sqrt(1 - _betta2_t);
-    //AVX_512 bias_correction1_4 = _mm512_set1_ps(bias_correction1);
-    AVX_512 bias2_sqrt ;
-    bias2_sqrt.data = _mm512_set1_ps(bias_correction2);
-
-    AVX_512 eps_4;
-    eps_4.data = _mm512_set1_ps(_eps);
-
-    float step_size = -1 * _alpha / bias_correction1;
-    AVX_512 step_size_4;
-    step_size_4.data = _mm512_set1_ps(step_size);
-
-    size_t rounded_size = ROUND_DOWN(_param_size, (SIMD_WIDTH << 2));
-
-    for (size_t t = 0; t < rounded_size; t += TILE) {
-        size_t copy_size = TILE;
-        if ((t + TILE) > rounded_size) copy_size = rounded_size - t;
-        size_t offset = copy_size + t;
-#pragma omp parallel for
-        for (size_t i = t; i < offset; i += (SIMD_WIDTH << 2)) {
-            AVX_512 grad_4[4];
-            grad_4[0].data = _mm512_loadu_ps(grads + i);
-            grad_4[1].data = _mm512_loadu_ps(grads + i + SIMD_WIDTH);
-            grad_4[2].data = _mm512_loadu_ps(grads + i + (SIMD_WIDTH << 1));
-            grad_4[3].data = _mm512_loadu_ps(grads + i + SIMD_WIDTH * 3);
-
-            AVX_512 momntum_4[4];
-            momntum_4[0].data = _mm512_loadu_ps(_exp_avg + i);
-            momntum_4[1].data = _mm512_loadu_ps(_exp_avg + i + SIMD_WIDTH);
-            momntum_4[2].data = _mm512_loadu_ps(_exp_avg + i + (SIMD_WIDTH << 1));
-            momntum_4[3].data = _mm512_loadu_ps(_exp_avg + i + SIMD_WIDTH * 3);
-
-            AVX_512 varianc_4[4];
-            varianc_4[0].data = _mm512_loadu_ps(_exp_avg_sq + i);
-            varianc_4[1].data = _mm512_loadu_ps(_exp_avg_sq + i + SIMD_WIDTH);
-            varianc_4[2].data = _mm512_loadu_ps(_exp_avg_sq + i + (SIMD_WIDTH << 1));
-            varianc_4[3].data = _mm512_loadu_ps(_exp_avg_sq + i + SIMD_WIDTH * 3);
-
-            AVX_512 param_4[4];
-            param_4[0].data = _mm512_loadu_ps(_params + i);
-            param_4[1].data = _mm512_loadu_ps(_params + i + SIMD_WIDTH);
-            param_4[2].data = _mm512_loadu_ps(_params + i + (SIMD_WIDTH << 1));
-            param_4[3].data = _mm512_loadu_ps(_params + i + SIMD_WIDTH * 3);
-
-            if (_weight_decay > 0) {
-                AVX_512 weight_decay4;
-                weight_decay4.data = _mm512_set1_ps(_weight_decay);
-                grad_4[0].data = _mm512_fmadd_ps(param_4[0].data, weight_decay4.data, grad_4[0].data);
-                grad_4[1].data = _mm512_fmadd_ps(param_4[1].data, weight_decay4.data, grad_4[1].data);
-                grad_4[2].data = _mm512_fmadd_ps(param_4[2].data, weight_decay4.data, grad_4[2].data);
-                grad_4[3].data = _mm512_fmadd_ps(param_4[3].data, weight_decay4.data, grad_4[3].data);
-            }
-
-            momntum_4[0].data = _mm512_mul_ps(momntum_4[0].data, betta1_4.data);
-            momntum_4[0].data = _mm512_fmadd_ps(grad_4[0].data, betta1_minus1_4.data, momntum_4[0].data);
-            momntum_4[1].data = _mm512_mul_ps(momntum_4[1].data, betta1_4.data);
-            momntum_4[1].data = _mm512_fmadd_ps(grad_4[1].data, betta1_minus1_4.data, momntum_4[1].data);
-            momntum_4[2].data = _mm512_mul_ps(momntum_4[2].data, betta1_4.data);
-            momntum_4[2].data = _mm512_fmadd_ps(grad_4[2].data, betta1_minus1_4.data, momntum_4[2].data);
-            momntum_4[3].data = _mm512_mul_ps(momntum_4[3].data, betta1_4.data);
-            momntum_4[3].data = _mm512_fmadd_ps(grad_4[3].data, betta1_minus1_4.data, momntum_4[3].data);
-
-            varianc_4[0].data = _mm512_mul_ps(varianc_4[0].data, betta2_4.data);
-            varianc_4[1].data = _mm512_mul_ps(varianc_4[1].data, betta2_4.data);
-            varianc_4[2].data = _mm512_mul_ps(varianc_4[2].data, betta2_4.data);
-            varianc_4[3].data = _mm512_mul_ps(varianc_4[3].data, betta2_4.data);
-            grad_4[0].data = _mm512_mul_ps(grad_4[0].data, grad_4[0].data);
-            grad_4[1].data = _mm512_mul_ps(grad_4[1].data, grad_4[1].data);
-            grad_4[2].data = _mm512_mul_ps(grad_4[2].data, grad_4[2].data);
-            grad_4[3].data = _mm512_mul_ps(grad_4[3].data, grad_4[3].data);
-            varianc_4[0].data = _mm512_fmadd_ps(grad_4[0].data, betta2_minus1_4.data, varianc_4[0].data);
-            varianc_4[1].data = _mm512_fmadd_ps(grad_4[1].data, betta2_minus1_4.data, varianc_4[1].data);
-            varianc_4[2].data = _mm512_fmadd_ps(grad_4[2].data, betta2_minus1_4.data, varianc_4[2].data);
-            varianc_4[3].data = _mm512_fmadd_ps(grad_4[3].data, betta2_minus1_4.data, varianc_4[3].data);
-
-            grad_4[0].data = _mm512_sqrt_ps(varianc_4[0].data);
-            grad_4[1].data = _mm512_sqrt_ps(varianc_4[1].data);
-            grad_4[2].data = _mm512_sqrt_ps(varianc_4[2].data);
-            grad_4[3].data = _mm512_sqrt_ps(varianc_4[3].data);
-
-            grad_4[0].data = _mm512_fmadd_ps(grad_4[0].data, bias2_sqrt.data, eps_4.data);
-            grad_4[1].data = _mm512_fmadd_ps(grad_4[1].data, bias2_sqrt.data, eps_4.data);
-            grad_4[2].data = _mm512_fmadd_ps(grad_4[2].data, bias2_sqrt.data, eps_4.data);
-            grad_4[3].data = _mm512_fmadd_ps(grad_4[3].data, bias2_sqrt.data, eps_4.data);
-            grad_4[0].data = _mm512_div_ps(momntum_4[0].data, grad_4[0].data);
-            grad_4[1].data = _mm512_div_ps(momntum_4[1].data, grad_4[1].data);
-            grad_4[2].data = _mm512_div_ps(momntum_4[2].data, grad_4[2].data);
-            grad_4[3].data = _mm512_div_ps(momntum_4[3].data, grad_4[3].data);
-
-            param_4[0].data = _mm512_fmadd_ps(grad_4[0].data, step_size_4.data, param_4[0].data);
-            param_4[1].data = _mm512_fmadd_ps(grad_4[1].data, step_size_4.data, param_4[1].data);
-            param_4[2].data = _mm512_fmadd_ps(grad_4[2].data, step_size_4.data, param_4[2].data);
-            param_4[3].data = _mm512_fmadd_ps(grad_4[3].data, step_size_4.data, param_4[3].data);
-
-<<<<<<< HEAD
-            _mm512_storeu_ps(_params + i, param_4[0].data);
-            _mm512_storeu_ps(_params + i + SIMD_WIDTH, param_4[1].data);
-            _mm512_storeu_ps(_params + i + (SIMD_WIDTH << 1), param_4[2].data);
-            _mm512_storeu_ps(_params + i + SIMD_WIDTH * 3, param_4[3].data);
-
-            if (dev_params) {
-                _mm512_storeu_ps(_doubled_buffer[_buf_index] + (i - t), param_4[0].data);
-                _mm512_storeu_ps(_doubled_buffer[_buf_index] + (i - t) + SIMD_WIDTH, param_4[1].data);
-                _mm512_storeu_ps(_doubled_buffer[_buf_index] + (i - t) + (SIMD_WIDTH << 1), param_4[2].data);
-                _mm512_storeu_ps(_doubled_buffer[_buf_index] + (i - t) + SIMD_WIDTH * 3, param_4[3].data);
-            }
-
-=======
-            if (dev_params) {
-                for(int u = 0;u < 4;u++)
-                {
-                    for (size_t j = 0; j < SIMD_WIDTH; j += 4) {
-                        _doubled_buffer[_buf_index][(i - t) + (u << 4) + (j << 2)] =     (__half)param_4[u].data_f[(j << 2)];
-                        _doubled_buffer[_buf_index][(i - t) + (u << 4) + (j << 2) + 1] = (__half)param_4[u].data_f[(j << 2) + 1];
-                        _doubled_buffer[_buf_index][(i - t) + (u << 4) + (j << 2) + 2] = (__half)param_4[u].data_f[(j << 2) + 2];
-                        _doubled_buffer[_buf_index][(i - t) + (u << 4) + (j << 2) + 3] = (__half)param_4[u].data_f[(j << 2) + 3];
-                    }
-                }
-            }
-
-            _mm512_storeu_ps(_params + i, param_4[0].data);
-            _mm512_storeu_ps(_params + i + SIMD_WIDTH, param_4[1].data);
-            _mm512_storeu_ps(_params + i + (SIMD_WIDTH << 1), param_4[2].data);
-            _mm512_storeu_ps(_params + i + SIMD_WIDTH * 3, param_4[3].data);
-
->>>>>>> bae81311
-            _mm512_storeu_ps(_exp_avg + i, momntum_4[0].data);
-            _mm512_storeu_ps(_exp_avg + i + SIMD_WIDTH, momntum_4[1].data);
-            _mm512_storeu_ps(_exp_avg + i + (SIMD_WIDTH << 1), momntum_4[2].data);
-            _mm512_storeu_ps(_exp_avg + i + SIMD_WIDTH * 3, momntum_4[3].data);
-
-            _mm512_storeu_ps(_exp_avg_sq + i, varianc_4[0].data);
-            _mm512_storeu_ps(_exp_avg_sq + i + SIMD_WIDTH, varianc_4[1].data);
-            _mm512_storeu_ps(_exp_avg_sq + i + (SIMD_WIDTH << 1), varianc_4[2].data);
-            _mm512_storeu_ps(_exp_avg_sq + i + SIMD_WIDTH * 3, varianc_4[3].data);
-        }
-
-        if (dev_params) {/*
-#pragma omp parallel for
-            for (size_t j = 0; j < copy_size; j += 4) {
-                _doubled_buffer[_buf_index][j] = (__half)_params[t + j];
-                _doubled_buffer[_buf_index][j + 1] = (__half)_params[t + j + 1];
-                _doubled_buffer[_buf_index][j + 2] = (__half)_params[t + j + 2];
-                _doubled_buffer[_buf_index][j + 3] = (__half)_params[t + j + 3];
-<<<<<<< HEAD
-            }
-=======
-            }*/
->>>>>>> bae81311
-
-            CUDA_CHECK(cudaMemcpyAsync(dev_params + t,
-                                       _doubled_buffer[_buf_index],
-                                       copy_size * sizeof(__half),
-                                       cudaMemcpyHostToDevice,
-                                       Context::Instance().GetCurrentStream()));
-<<<<<<< HEAD
-            */
-            launch_param_update(_doubled_buffer[_buf_index],
-                                dev_params + t,
-                                copy_size,
-                                Context::Instance().GetCurrentStream());
-=======
->>>>>>> bae81311
-            _buf_index = !_buf_index;
-        }
-    }
-    if(_param_size > rounded_size)
-        Step((_params + rounded_size),
-             (grads + rounded_size),
-             (_exp_avg + rounded_size),
-             (_exp_avg_sq + rounded_size),
-             (_param_size - rounded_size),
-             (dev_params != nullptr ? (dev_params + rounded_size) : dev_params));
-}
-
-int create_adam_optimizer(int optimizer_id,
-                          float alpha = 1e-3,
-                          float betta1 = 0.9,
-                          float betta2 = 0.999,
-                          float eps = 1e-8,
-                          float weight_decay = 0)
-{
-    auto opt = std::make_shared<Adam_Optimizer>(alpha, betta1, betta2, eps, weight_decay);
-
-    s_optimizers[optimizer_id] = opt;
-
-    std::cout << "Adam Optimizer #" << optimizer_id << " is created." << std::endl;
-
-    return 0;
-}
-
-void Adam_Optimizer::Step_8(float* _params,
-                            float* grads,
-                            float* _exp_avg,
-                            float* _exp_avg_sq,
-                            size_t _param_size,
-                            __half* dev_params)
-{
-    _betta1_t *= _betta1;
-    _betta2_t *= _betta2;
-
-    AVX_512 betta1_4;
-    betta1_4.data = _mm512_set1_ps(_betta1);
-    AVX_512 betta2_4;
-    betta2_4.data = _mm512_set1_ps(_betta2);
-
-    float betta1_minus1 = 1 - _betta1;
-    float betta2_minus1 = 1 - _betta2;
-    AVX_512 betta1_minus1_4;
-    betta1_minus1_4.data = _mm512_set1_ps(betta1_minus1);
-    AVX_512 betta2_minus1_4;
-    betta2_minus1_4.data = _mm512_set1_ps(betta2_minus1);
-
-    float bias_correction1 = 1 - _betta1_t;
-    float bias_correction2 = 1 / sqrt(1 - _betta2_t);
-    //AVX_512 bias_correction1_4 = _mm512_set1_ps(bias_correction1);
-    AVX_512 bias2_sqrt ;
-    bias2_sqrt.data = _mm512_set1_ps(bias_correction2);
-
-    AVX_512 eps_4;
-    eps_4.data = _mm512_set1_ps(_eps);
-
-    float step_size = -1 * _alpha / bias_correction1;
-    AVX_512 step_size_4;
-    step_size_4.data = _mm512_set1_ps(step_size);
-
-    size_t rounded_size = ROUND_DOWN(_param_size, (SIMD_WIDTH << 3));
-
-    for (size_t t = 0; t < rounded_size; t += TILE) {
-        size_t copy_size = TILE;
-        if ((t + TILE) > rounded_size) copy_size = rounded_size - t;
-        size_t offset = copy_size + t;
-#pragma omp parallel for
-        for (size_t i = t; i < offset; i += (SIMD_WIDTH << 3)) {
-            AVX_512 grad_4[8];
-            grad_4[0].data = _mm512_loadu_ps(grads + i);
-            grad_4[1].data = _mm512_loadu_ps(grads + i + SIMD_WIDTH);
-            grad_4[2].data = _mm512_loadu_ps(grads + i + (SIMD_WIDTH << 1));
-            grad_4[3].data = _mm512_loadu_ps(grads + i + SIMD_WIDTH * 3);
-            grad_4[4].data = _mm512_loadu_ps(grads + i + (SIMD_WIDTH << 2));
-            grad_4[5].data = _mm512_loadu_ps(grads + i + SIMD_WIDTH * 5);
-            grad_4[6].data = _mm512_loadu_ps(grads + i + SIMD_WIDTH * 6);
-            grad_4[7].data = _mm512_loadu_ps(grads + i + SIMD_WIDTH * 7);
-
-            AVX_512 momntum_4[8];
-            momntum_4[0].data = _mm512_loadu_ps(_exp_avg + i);
-            momntum_4[1].data = _mm512_loadu_ps(_exp_avg + i + SIMD_WIDTH);
-            momntum_4[2].data = _mm512_loadu_ps(_exp_avg + i + (SIMD_WIDTH << 1));
-            momntum_4[3].data = _mm512_loadu_ps(_exp_avg + i + SIMD_WIDTH * 3);
-            momntum_4[4].data = _mm512_loadu_ps(_exp_avg + i + (SIMD_WIDTH << 2));
-            momntum_4[5].data = _mm512_loadu_ps(_exp_avg + i + SIMD_WIDTH * 5);
-            momntum_4[6].data = _mm512_loadu_ps(_exp_avg + i + SIMD_WIDTH * 6);
-            momntum_4[7].data = _mm512_loadu_ps(_exp_avg + i + SIMD_WIDTH * 7);
-
-            AVX_512 varianc_4[8];
-            varianc_4[0].data = _mm512_loadu_ps(_exp_avg_sq + i);
-            varianc_4[1].data = _mm512_loadu_ps(_exp_avg_sq + i + SIMD_WIDTH);
-            varianc_4[2].data = _mm512_loadu_ps(_exp_avg_sq + i + (SIMD_WIDTH << 1));
-            varianc_4[3].data = _mm512_loadu_ps(_exp_avg_sq + i + SIMD_WIDTH * 3);
-            varianc_4[4].data = _mm512_loadu_ps(_exp_avg_sq + i + (SIMD_WIDTH << 2));
-            varianc_4[5].data = _mm512_loadu_ps(_exp_avg_sq + i + SIMD_WIDTH * 5);
-            varianc_4[6].data = _mm512_loadu_ps(_exp_avg_sq + i + SIMD_WIDTH * 6);
-            varianc_4[7].data = _mm512_loadu_ps(_exp_avg_sq + i + SIMD_WIDTH * 7);
-
-            AVX_512 param_4[8];
-            param_4[0].data = _mm512_loadu_ps(_params + i);
-            param_4[1].data = _mm512_loadu_ps(_params + i + SIMD_WIDTH);
-            param_4[2].data = _mm512_loadu_ps(_params + i + (SIMD_WIDTH << 1));
-            param_4[3].data = _mm512_loadu_ps(_params + i + SIMD_WIDTH * 3);
-            param_4[4].data = _mm512_loadu_ps(_params + i + (SIMD_WIDTH << 2));
-            param_4[5].data = _mm512_loadu_ps(_params + i + SIMD_WIDTH * 5);
-            param_4[6].data = _mm512_loadu_ps(_params + i + SIMD_WIDTH * 6);
-            param_4[7].data = _mm512_loadu_ps(_params + i + SIMD_WIDTH * 7);
-
-            if (_weight_decay > 0) {
-                AVX_512 weight_decay4;
-                weight_decay4.data = _mm512_set1_ps(_weight_decay);
-                grad_4[0].data = _mm512_fmadd_ps(param_4[0].data, weight_decay4.data, grad_4[0].data);
-                grad_4[1].data = _mm512_fmadd_ps(param_4[1].data, weight_decay4.data, grad_4[1].data);
-                grad_4[2].data = _mm512_fmadd_ps(param_4[2].data, weight_decay4.data, grad_4[2].data);
-                grad_4[3].data = _mm512_fmadd_ps(param_4[3].data, weight_decay4.data, grad_4[3].data);
-                grad_4[4].data = _mm512_fmadd_ps(param_4[4].data, weight_decay4.data, grad_4[4].data);
-                grad_4[5].data = _mm512_fmadd_ps(param_4[5].data, weight_decay4.data, grad_4[5].data);
-                grad_4[6].data = _mm512_fmadd_ps(param_4[6].data, weight_decay4.data, grad_4[6].data);
-                grad_4[7].data = _mm512_fmadd_ps(param_4[7].data, weight_decay4.data, grad_4[7].data);
-            }
-
-            momntum_4[0].data = _mm512_mul_ps(momntum_4[0].data, betta1_4.data);
-            momntum_4[0].data = _mm512_fmadd_ps(grad_4[0].data, betta1_minus1_4.data, momntum_4[0].data);
-            momntum_4[1].data = _mm512_mul_ps(momntum_4[1].data, betta1_4.data);
-            momntum_4[1].data = _mm512_fmadd_ps(grad_4[1].data, betta1_minus1_4.data, momntum_4[1].data);
-            momntum_4[2].data = _mm512_mul_ps(momntum_4[2].data, betta1_4.data);
-            momntum_4[2].data = _mm512_fmadd_ps(grad_4[2].data, betta1_minus1_4.data, momntum_4[2].data);
-            momntum_4[3].data = _mm512_mul_ps(momntum_4[3].data, betta1_4.data);
-            momntum_4[3].data = _mm512_fmadd_ps(grad_4[3].data, betta1_minus1_4.data, momntum_4[3].data);
-            momntum_4[4].data = _mm512_mul_ps(momntum_4[4].data, betta1_4.data);
-            momntum_4[4].data = _mm512_fmadd_ps(grad_4[4].data, betta1_minus1_4.data, momntum_4[4].data);
-            momntum_4[5].data = _mm512_mul_ps(momntum_4[5].data, betta1_4.data);
-            momntum_4[5].data = _mm512_fmadd_ps(grad_4[5].data, betta1_minus1_4.data, momntum_4[5].data);
-            momntum_4[6].data = _mm512_mul_ps(momntum_4[6].data, betta1_4.data);
-            momntum_4[6].data = _mm512_fmadd_ps(grad_4[6].data, betta1_minus1_4.data, momntum_4[6].data);
-            momntum_4[7].data = _mm512_mul_ps(momntum_4[7].data, betta1_4.data);
-            momntum_4[7].data = _mm512_fmadd_ps(grad_4[7].data, betta1_minus1_4.data, momntum_4[7].data);
-
-            varianc_4[0].data = _mm512_mul_ps(varianc_4[0].data, betta2_4.data);
-            varianc_4[1].data = _mm512_mul_ps(varianc_4[1].data, betta2_4.data);
-            varianc_4[2].data = _mm512_mul_ps(varianc_4[2].data, betta2_4.data);
-            varianc_4[3].data = _mm512_mul_ps(varianc_4[3].data, betta2_4.data);
-            varianc_4[4].data = _mm512_mul_ps(varianc_4[4].data, betta2_4.data);
-            varianc_4[5].data = _mm512_mul_ps(varianc_4[5].data, betta2_4.data);
-            varianc_4[6].data = _mm512_mul_ps(varianc_4[6].data, betta2_4.data);
-            varianc_4[7].data = _mm512_mul_ps(varianc_4[7].data, betta2_4.data);
-            grad_4[0].data = _mm512_mul_ps(grad_4[0].data, grad_4[0].data);
-            grad_4[1].data = _mm512_mul_ps(grad_4[1].data, grad_4[1].data);
-            grad_4[2].data = _mm512_mul_ps(grad_4[2].data, grad_4[2].data);
-            grad_4[3].data = _mm512_mul_ps(grad_4[3].data, grad_4[3].data);
-            grad_4[4].data = _mm512_mul_ps(grad_4[4].data, grad_4[4].data);
-            grad_4[5].data = _mm512_mul_ps(grad_4[5].data, grad_4[5].data);
-            grad_4[6].data = _mm512_mul_ps(grad_4[6].data, grad_4[6].data);
-            grad_4[7].data = _mm512_mul_ps(grad_4[7].data, grad_4[7].data);
-            varianc_4[0].data = _mm512_fmadd_ps(grad_4[0].data, betta2_minus1_4.data, varianc_4[0].data);
-            varianc_4[1].data = _mm512_fmadd_ps(grad_4[1].data, betta2_minus1_4.data, varianc_4[1].data);
-            varianc_4[2].data = _mm512_fmadd_ps(grad_4[2].data, betta2_minus1_4.data, varianc_4[2].data);
-            varianc_4[3].data = _mm512_fmadd_ps(grad_4[3].data, betta2_minus1_4.data, varianc_4[3].data);
-            varianc_4[4].data = _mm512_fmadd_ps(grad_4[4].data, betta2_minus1_4.data, varianc_4[4].data);
-            varianc_4[5].data = _mm512_fmadd_ps(grad_4[5].data, betta2_minus1_4.data, varianc_4[5].data);
-            varianc_4[6].data = _mm512_fmadd_ps(grad_4[6].data, betta2_minus1_4.data, varianc_4[6].data);
-            varianc_4[7].data = _mm512_fmadd_ps(grad_4[7].data, betta2_minus1_4.data, varianc_4[7].data);
-
-            grad_4[0].data = _mm512_sqrt_ps(varianc_4[0].data);
-            grad_4[1].data = _mm512_sqrt_ps(varianc_4[1].data);
-            grad_4[2].data = _mm512_sqrt_ps(varianc_4[2].data);
-            grad_4[3].data = _mm512_sqrt_ps(varianc_4[3].data);
-            grad_4[4].data = _mm512_sqrt_ps(varianc_4[4].data);
-            grad_4[5].data = _mm512_sqrt_ps(varianc_4[5].data);
-            grad_4[6].data = _mm512_sqrt_ps(varianc_4[6].data);
-            grad_4[7].data = _mm512_sqrt_ps(varianc_4[7].data);
-
-            grad_4[0].data = _mm512_fmadd_ps(grad_4[0].data, bias2_sqrt.data, eps_4.data);
-            grad_4[1].data = _mm512_fmadd_ps(grad_4[1].data, bias2_sqrt.data, eps_4.data);
-            grad_4[2].data = _mm512_fmadd_ps(grad_4[2].data, bias2_sqrt.data, eps_4.data);
-            grad_4[3].data = _mm512_fmadd_ps(grad_4[3].data, bias2_sqrt.data, eps_4.data);
-            grad_4[4].data = _mm512_fmadd_ps(grad_4[4].data, bias2_sqrt.data, eps_4.data);
-            grad_4[5].data = _mm512_fmadd_ps(grad_4[5].data, bias2_sqrt.data, eps_4.data);
-            grad_4[6].data = _mm512_fmadd_ps(grad_4[6].data, bias2_sqrt.data, eps_4.data);
-            grad_4[7].data = _mm512_fmadd_ps(grad_4[7].data, bias2_sqrt.data, eps_4.data);
-            grad_4[0].data = _mm512_div_ps(momntum_4[0].data, grad_4[0].data);
-            grad_4[1].data = _mm512_div_ps(momntum_4[1].data, grad_4[1].data);
-            grad_4[2].data = _mm512_div_ps(momntum_4[2].data, grad_4[2].data);
-            grad_4[3].data = _mm512_div_ps(momntum_4[3].data, grad_4[3].data);
-            grad_4[4].data = _mm512_div_ps(momntum_4[4].data, grad_4[4].data);
-            grad_4[5].data = _mm512_div_ps(momntum_4[5].data, grad_4[5].data);
-            grad_4[6].data = _mm512_div_ps(momntum_4[6].data, grad_4[6].data);
-            grad_4[7].data = _mm512_div_ps(momntum_4[7].data, grad_4[7].data);
-
-            param_4[0].data = _mm512_fmadd_ps(grad_4[0].data, step_size_4.data, param_4[0].data);
-            param_4[1].data = _mm512_fmadd_ps(grad_4[1].data, step_size_4.data, param_4[1].data);
-            param_4[2].data = _mm512_fmadd_ps(grad_4[2].data, step_size_4.data, param_4[2].data);
-            param_4[3].data = _mm512_fmadd_ps(grad_4[3].data, step_size_4.data, param_4[3].data);
-            param_4[4].data = _mm512_fmadd_ps(grad_4[4].data, step_size_4.data, param_4[4].data);
-            param_4[5].data = _mm512_fmadd_ps(grad_4[5].data, step_size_4.data, param_4[5].data);
-            param_4[6].data = _mm512_fmadd_ps(grad_4[6].data, step_size_4.data, param_4[6].data);
-            param_4[7].data = _mm512_fmadd_ps(grad_4[7].data, step_size_4.data, param_4[7].data);
-
-            _mm512_storeu_ps(_params + i, param_4[0].data);
-            _mm512_storeu_ps(_params + i + SIMD_WIDTH, param_4[1].data);
-            _mm512_storeu_ps(_params + i + (SIMD_WIDTH << 1), param_4[2].data);
-            _mm512_storeu_ps(_params + i + SIMD_WIDTH * 3, param_4[3].data);
-            _mm512_storeu_ps(_params + i + (SIMD_WIDTH << 2), param_4[4].data);
-            _mm512_storeu_ps(_params + i + SIMD_WIDTH * 5, param_4[5].data);
-            _mm512_storeu_ps(_params + i + SIMD_WIDTH * 6, param_4[6].data);
-            _mm512_storeu_ps(_params + i + SIMD_WIDTH * 7, param_4[7].data);
-
-<<<<<<< HEAD
-            if (dev_params) {
-                _mm512_storeu_ps(_doubled_buffer[_buf_index] + (i - t), param_4[0].data);
-                _mm512_storeu_ps(_doubled_buffer[_buf_index] + (i - t) + SIMD_WIDTH, param_4[1].data);
-                _mm512_storeu_ps(_doubled_buffer[_buf_index] + (i - t) + (SIMD_WIDTH << 1), param_4[2].data);
-                _mm512_storeu_ps(_doubled_buffer[_buf_index] + (i - t) + SIMD_WIDTH * 3, param_4[3].data);
-                _mm512_storeu_ps(_doubled_buffer[_buf_index] + (i - t) + (SIMD_WIDTH << 2), param_4[4].data);
-                _mm512_storeu_ps(_doubled_buffer[_buf_index] + (i - t) + SIMD_WIDTH * 5, param_4[5].data);
-                _mm512_storeu_ps(_doubled_buffer[_buf_index] + (i - t) + SIMD_WIDTH * 6, param_4[6].data);
-                _mm512_storeu_ps(_doubled_buffer[_buf_index] + (i - t) + SIMD_WIDTH * 7, param_4[7].data);
-=======
-            //_mm512_storeu_ps(_doubled_buffer[_buf_index] + (i - t), param_4[0]);
-            //_mm512_storeu_ps(_doubled_buffer[_buf_index] + (i - t) + SIMD_WIDTH, param_4[1]);
-            //_mm512_storeu_ps(_doubled_buffer[_buf_index] + (i - t) + (SIMD_WIDTH << 1), param_4[2]);
-            //_mm512_storeu_ps(_doubled_buffer[_buf_index] + (i - t) + SIMD_WIDTH * 3, param_4[3]);
-            //_mm512_storeu_ps(_doubled_buffer[_buf_index] + (i - t) + (SIMD_WIDTH << 2), param_4[4]);
-            //_mm512_storeu_ps(_doubled_buffer[_buf_index] + (i - t) + SIMD_WIDTH * 5, param_4[5]);
-            //_mm512_storeu_ps(_doubled_buffer[_buf_index] + (i - t) + SIMD_WIDTH * 6, param_4[6]);
-            //_mm512_storeu_ps(_doubled_buffer[_buf_index] + (i - t) + SIMD_WIDTH * 7, param_4[7]);
-            if (dev_params) {
-                for(int u = 0;u < 8;u++)
-                {
-                    for (size_t j = 0; j < SIMD_WIDTH; j += 4) {
-                        _doubled_buffer[_buf_index][(i - t) + (u << 4) + (j << 2)] =     (__half)param_4[u].data_f[(j << 2)];
-                        _doubled_buffer[_buf_index][(i - t) + (u << 4) + (j << 2) + 1] = (__half)param_4[u].data_f[(j << 2) + 1];
-                        _doubled_buffer[_buf_index][(i - t) + (u << 4) + (j << 2) + 2] = (__half)param_4[u].data_f[(j << 2) + 2];
-                        _doubled_buffer[_buf_index][(i - t) + (u << 4) + (j << 2) + 3] = (__half)param_4[u].data_f[(j << 2) + 3];
-                    }
-                }
->>>>>>> bae81311
-            }
-
-            _mm512_storeu_ps(_exp_avg + i, momntum_4[0].data);
-            _mm512_storeu_ps(_exp_avg + i + SIMD_WIDTH, momntum_4[1].data);
-            _mm512_storeu_ps(_exp_avg + i + (SIMD_WIDTH << 1), momntum_4[2].data);
-            _mm512_storeu_ps(_exp_avg + i + SIMD_WIDTH * 3, momntum_4[3].data);
-            _mm512_storeu_ps(_exp_avg + i + (SIMD_WIDTH << 2), momntum_4[4].data);
-            _mm512_storeu_ps(_exp_avg + i + SIMD_WIDTH * 5, momntum_4[5].data);
-            _mm512_storeu_ps(_exp_avg + i + SIMD_WIDTH * 6, momntum_4[6].data);
-            _mm512_storeu_ps(_exp_avg + i + SIMD_WIDTH * 7, momntum_4[7].data);
-
-            _mm512_storeu_ps(_exp_avg_sq + i, varianc_4[0].data);
-            _mm512_storeu_ps(_exp_avg_sq + i + SIMD_WIDTH, varianc_4[1].data);
-            _mm512_storeu_ps(_exp_avg_sq + i + (SIMD_WIDTH << 1), varianc_4[2].data);
-            _mm512_storeu_ps(_exp_avg_sq + i + SIMD_WIDTH * 3, varianc_4[3].data);
-            _mm512_storeu_ps(_exp_avg_sq + i + (SIMD_WIDTH << 2), varianc_4[4].data);
-            _mm512_storeu_ps(_exp_avg_sq + i + SIMD_WIDTH * 5, varianc_4[5].data);
-            _mm512_storeu_ps(_exp_avg_sq + i + SIMD_WIDTH * 6, varianc_4[6].data);
-            _mm512_storeu_ps(_exp_avg_sq + i + SIMD_WIDTH * 7, varianc_4[7].data);
-        }
-        if (dev_params) {
-<<<<<<< HEAD
-            launch_param_update(_doubled_buffer[_buf_index],
-                                dev_params + t,
-                                copy_size,
-                                Context::Instance().GetCurrentStream());
-=======
-            /*launch_param_update(_doubled_buffer[_buf_index],
-                                dev_params + t,
-                                copy_size,
-                                Context::Instance().GetCurrentStream());
-            _buf_index = !_buf_index;*/
-            CUDA_CHECK(cudaMemcpyAsync(dev_params + t,
-                                       _doubled_buffer[_buf_index],
-                                       copy_size * sizeof(__half),
-                                       cudaMemcpyHostToDevice,
-                                       Context::Instance().GetCurrentStream()));
->>>>>>> bae81311
-            _buf_index = !_buf_index;
-        }
-    }
-    if(_param_size > rounded_size)
-         Step_4((_params + rounded_size),
-             (grads + rounded_size),
-             (_exp_avg + rounded_size),
-             (_exp_avg_sq + rounded_size),
-             (_param_size - rounded_size),
-             (dev_params != nullptr ? (dev_params + rounded_size) : dev_params));
-}
-
-int ds_adam_step(int optimizer_id,
-                 torch::Tensor& params,
-                 torch::Tensor& grads,
-                 torch::Tensor& exp_avg,
-                 torch::Tensor& exp_avg_sq)
-{
-    auto params_c = params.contiguous();
-    auto grads_c = grads.contiguous();
-    auto exp_avg_c = exp_avg.contiguous();
-    auto exp_avg_sq_c = exp_avg_sq.contiguous();
-
-    float* params_ptr = (float*)params_c.data_ptr();
-    float* grads_ptr = (float*)grads_c.data_ptr();
-    float* exp_avg_ptr = (float*)exp_avg_c.data_ptr();
-    float* exp_avg_sq_ptr = (float*)exp_avg_sq_c.data_ptr();
-
-    std::shared_ptr<Adam_Optimizer> opt =
-        std::static_pointer_cast<Adam_Optimizer>(s_optimizers[optimizer_id]);
-
-    opt->Step_8(params_ptr, grads_ptr, exp_avg_ptr, exp_avg_sq_ptr, params_c.size(0));
-    
-
-    return 0;
-}
-
-int ds_adam_step_plus_copy(int optimizer_id,
-                           torch::Tensor& params,
-                           torch::Tensor& grads,
-                           torch::Tensor& exp_avg,
-                           torch::Tensor& exp_avg_sq,
-                           torch::Tensor& gpu_params)
-{
-    auto params_c = params.contiguous();
-    auto gpu_params_c = gpu_params.contiguous();
-    auto exp_avg_c = exp_avg.contiguous();
-    auto exp_avg_sq_c = exp_avg_sq.contiguous();
-    auto grads_c = grads.contiguous();
-
-    float* params_ptr = (float*)params_c.data_ptr();
-    float* grads_ptr = (float*)grads_c.data_ptr();
-    __half* gpu_params_ptr = (__half*)gpu_params_c.data_ptr();
-    float* exp_avg_ptr = (float*)exp_avg_c.data_ptr();
-    float* exp_avg_sq_ptr = (float*)exp_avg_sq_c.data_ptr();
-
-    std::shared_ptr<Adam_Optimizer> opt =
-        std::static_pointer_cast<Adam_Optimizer>(s_optimizers[optimizer_id]);
-
-    opt->Step_8(
-        params_ptr, grads_ptr, exp_avg_ptr, exp_avg_sq_ptr, params_c.size(0), gpu_params_ptr);
-
-    return 0;
-}
-
-PYBIND11_MODULE(TORCH_EXTENSION_NAME, m)
-{
-    m.def("adam_update", &ds_adam_step, "DeepSpeed CPU Adam update (C++)");
-    m.def("adam_update_copy",
-          &ds_adam_step_plus_copy,
-          "DeepSpeed CPU Adam update and param copy (C++)");
-    m.def("create_adam", &create_adam_optimizer, "DeepSpeed CPU Adam (C++)");
-}
+#include "cpu_adam.h"
+#include <cuda_runtime_api.h>
+#include <omp.h>
+#include <torch/extension.h>
+#include <iostream>
+#include <memory>
+#include <type_traits>
+#include <unordered_map>
+#include "cublas_v2.h"
+#include "cuda.h"
+#include "curand.h"
+#include "custom_cuda_layers.h"
+#include <math.h>
+
+static std::unordered_map<int, std::shared_ptr<void>> s_optimizers;
+
+#define ROUND_DOWN(size, step) ((size) & ~((step)-1))
+
+
+// C++ interface
+
+void Adam_Optimizer::Step(float* _params,
+                          float* grads,
+                          float* _exp_avg,
+                          float* _exp_avg_sq,
+                          size_t _param_size,
+                          __half* dev_params)
+{
+    _betta1_t *= _betta1;
+    _betta2_t *= _betta2;
+
+    AVX_512 betta1_4;
+    betta1_4.data = _mm512_set1_ps(_betta1);
+    AVX_512 betta2_4;
+    betta2_4.data = _mm512_set1_ps(_betta2);
+
+    float betta1_minus1 = 1 - _betta1;
+    float betta2_minus1 = 1 - _betta2;
+    AVX_512 betta1_minus1_4;
+    betta1_minus1_4.data = _mm512_set1_ps(betta1_minus1);
+    AVX_512 betta2_minus1_4;
+    betta2_minus1_4.data = _mm512_set1_ps(betta2_minus1);
+
+    float bias_correction1 = 1 - _betta1_t;
+    float bias_correction2 = 1 / sqrt(1 - _betta2_t);
+    //AVX_512 bias_correction1_4 = _mm512_set1_ps(bias_correction1);
+    AVX_512 bias2_sqrt ;
+    bias2_sqrt.data = _mm512_set1_ps(bias_correction2);
+
+    AVX_512 eps_4;
+    eps_4.data = _mm512_set1_ps(_eps);
+
+    float step_size = -1 * _alpha / bias_correction1;
+    AVX_512 step_size_4;
+    step_size_4.data = _mm512_set1_ps(step_size);
+
+    size_t rounded_size = ROUND_DOWN(_param_size, SIMD_WIDTH);
+
+    for (size_t t = 0; t < rounded_size; t += TILE) {
+        size_t copy_size = TILE;
+        if ((t + TILE) > rounded_size) copy_size = rounded_size - t;
+        size_t offset = copy_size + t;
+#pragma omp parallel for
+        for (size_t i = t; i < offset; i += SIMD_WIDTH) {
+            AVX_512 grad_4;
+            grad_4.data = _mm512_loadu_ps(grads + i);
+
+            AVX_512 momntum_4;
+            momntum_4.data = _mm512_loadu_ps(_exp_avg + i);
+            AVX_512 varianc_4;
+            varianc_4.data = _mm512_loadu_ps(_exp_avg_sq + i);
+
+            AVX_512 param_4;
+            param_4.data = _mm512_loadu_ps(_params + i);
+
+            if (_weight_decay > 0) {
+                AVX_512 weight_decay4;
+                weight_decay4.data = _mm512_set1_ps(_weight_decay);
+                grad_4.data = _mm512_fmadd_ps(param_4.data, weight_decay4.data, grad_4.data);
+            }
+
+            momntum_4.data = _mm512_mul_ps(momntum_4.data, betta1_4.data);
+            momntum_4.data = _mm512_fmadd_ps(grad_4.data, betta1_minus1_4.data, momntum_4.data);
+
+            varianc_4.data = _mm512_mul_ps(varianc_4.data, betta2_4.data);
+            grad_4.data = _mm512_mul_ps(grad_4.data, grad_4.data);
+            varianc_4.data = _mm512_fmadd_ps(grad_4.data, betta2_minus1_4.data, varianc_4.data);
+
+            grad_4.data = _mm512_sqrt_ps(varianc_4.data);
+            grad_4.data = _mm512_fmadd_ps(grad_4.data, bias2_sqrt.data, eps_4.data);
+            grad_4.data = _mm512_div_ps(momntum_4.data, grad_4.data);
+
+            param_4.data = _mm512_fmadd_ps(grad_4.data, step_size_4.data, param_4.data);
+
+            _mm512_storeu_ps(_params + i, param_4.data);
+            
+            if (dev_params)_mm512_storeu_ps(_doubled_buffer[_buf_index] + (i - t), param_4.data);
+
+            _mm512_storeu_ps(_exp_avg + i, momntum_4.data);
+            _mm512_storeu_ps(_exp_avg_sq + i, varianc_4.data);
+        }
+        if (dev_params) {/*
+#pragma omp parallel for
+            for (size_t j = 0; j < copy_size; j += 4) {
+                _doubled_buffer[_buf_index][j] = (__half)_params[t + j];
+                _doubled_buffer[_buf_index][j + 1] = (__half)_params[t + j + 1];
+                _doubled_buffer[_buf_index][j + 2] = (__half)_params[t + j + 2];
+                _doubled_buffer[_buf_index][j + 3] = (__half)_params[t + j + 3];
+            }
+
+            CUDA_CHECK(cudaMemcpyAsync(dev_params + t,
+                                       _doubled_buffer[_buf_index],
+                                       copy_size * sizeof(__half),
+                                       cudaMemcpyHostToDevice,
+                                       Context::Instance().GetCurrentStream()));*/
+            launch_param_update(_doubled_buffer[_buf_index],
+                                dev_params + t,
+                                copy_size,
+                                Context::Instance().GetCurrentStream());
+            _buf_index = !_buf_index;
+        }
+    }
+
+    if(_param_size > rounded_size)
+    {
+#pragma omp parallel for
+        for (size_t k = rounded_size; k < _param_size; k++) 
+        {
+            float grad = grads[k];
+            float param = _params[k];
+            float momntum = _exp_avg[k];
+            float varianc = _exp_avg_sq[k];
+            if (_weight_decay > 0) {
+                grad = param * _weight_decay + grad;
+            }
+
+            momntum *= momntum * _betta1;
+            momntum = grad * betta1_minus1 + momntum;
+
+            varianc = varianc * _betta2;
+            grad = grad * grad;
+            varianc = grad * betta2_minus1 + varianc;
+
+            grad = sqrt(varianc);
+            grad = grad * bias_correction2 + _eps;
+            grad = momntum / grad;
+
+            param = grad * step_size + param;
+            if (dev_params) 
+                _doubled_buffer[_buf_index][k - rounded_size] = (__half)param;
+
+            _params[k] = param;
+            _exp_avg[k] = momntum;
+            _exp_avg_sq[k] = varianc;
+        }
+        if (dev_params) {
+            launch_param_update(_doubled_buffer[_buf_index],
+                                dev_params + rounded_size,
+                                (_param_size - rounded_size),
+                                Context::Instance().GetCurrentStream());
+        }
+    }
+}
+
+void Adam_Optimizer::Step_4(float* _params,
+                            float* grads,
+                            float* _exp_avg,
+                            float* _exp_avg_sq,
+                            size_t _param_size,
+                            __half* dev_params)
+{
+    _betta1_t *= _betta1;
+    _betta2_t *= _betta2;
+
+    AVX_512 betta1_4;
+    betta1_4.data = _mm512_set1_ps(_betta1);
+    AVX_512 betta2_4;
+    betta2_4.data = _mm512_set1_ps(_betta2);
+
+    float betta1_minus1 = 1 - _betta1;
+    float betta2_minus1 = 1 - _betta2;
+    AVX_512 betta1_minus1_4;
+    betta1_minus1_4.data = _mm512_set1_ps(betta1_minus1);
+    AVX_512 betta2_minus1_4;
+    betta2_minus1_4.data = _mm512_set1_ps(betta2_minus1);
+
+    float bias_correction1 = 1 - _betta1_t;
+    float bias_correction2 = 1 / sqrt(1 - _betta2_t);
+    //AVX_512 bias_correction1_4 = _mm512_set1_ps(bias_correction1);
+    AVX_512 bias2_sqrt ;
+    bias2_sqrt.data = _mm512_set1_ps(bias_correction2);
+
+    AVX_512 eps_4;
+    eps_4.data = _mm512_set1_ps(_eps);
+
+    float step_size = -1 * _alpha / bias_correction1;
+    AVX_512 step_size_4;
+    step_size_4.data = _mm512_set1_ps(step_size);
+
+    size_t rounded_size = ROUND_DOWN(_param_size, (SIMD_WIDTH << 2));
+
+    for (size_t t = 0; t < rounded_size; t += TILE) {
+        size_t copy_size = TILE;
+        if ((t + TILE) > rounded_size) copy_size = rounded_size - t;
+        size_t offset = copy_size + t;
+#pragma omp parallel for
+        for (size_t i = t; i < offset; i += (SIMD_WIDTH << 2)) {
+            AVX_512 grad_4[4];
+            grad_4[0].data = _mm512_loadu_ps(grads + i);
+            grad_4[1].data = _mm512_loadu_ps(grads + i + SIMD_WIDTH);
+            grad_4[2].data = _mm512_loadu_ps(grads + i + (SIMD_WIDTH << 1));
+            grad_4[3].data = _mm512_loadu_ps(grads + i + SIMD_WIDTH * 3);
+
+            AVX_512 momntum_4[4];
+            momntum_4[0].data = _mm512_loadu_ps(_exp_avg + i);
+            momntum_4[1].data = _mm512_loadu_ps(_exp_avg + i + SIMD_WIDTH);
+            momntum_4[2].data = _mm512_loadu_ps(_exp_avg + i + (SIMD_WIDTH << 1));
+            momntum_4[3].data = _mm512_loadu_ps(_exp_avg + i + SIMD_WIDTH * 3);
+
+            AVX_512 varianc_4[4];
+            varianc_4[0].data = _mm512_loadu_ps(_exp_avg_sq + i);
+            varianc_4[1].data = _mm512_loadu_ps(_exp_avg_sq + i + SIMD_WIDTH);
+            varianc_4[2].data = _mm512_loadu_ps(_exp_avg_sq + i + (SIMD_WIDTH << 1));
+            varianc_4[3].data = _mm512_loadu_ps(_exp_avg_sq + i + SIMD_WIDTH * 3);
+
+            AVX_512 param_4[4];
+            param_4[0].data = _mm512_loadu_ps(_params + i);
+            param_4[1].data = _mm512_loadu_ps(_params + i + SIMD_WIDTH);
+            param_4[2].data = _mm512_loadu_ps(_params + i + (SIMD_WIDTH << 1));
+            param_4[3].data = _mm512_loadu_ps(_params + i + SIMD_WIDTH * 3);
+
+            if (_weight_decay > 0) {
+                AVX_512 weight_decay4;
+                weight_decay4.data = _mm512_set1_ps(_weight_decay);
+                grad_4[0].data = _mm512_fmadd_ps(param_4[0].data, weight_decay4.data, grad_4[0].data);
+                grad_4[1].data = _mm512_fmadd_ps(param_4[1].data, weight_decay4.data, grad_4[1].data);
+                grad_4[2].data = _mm512_fmadd_ps(param_4[2].data, weight_decay4.data, grad_4[2].data);
+                grad_4[3].data = _mm512_fmadd_ps(param_4[3].data, weight_decay4.data, grad_4[3].data);
+            }
+
+            momntum_4[0].data = _mm512_mul_ps(momntum_4[0].data, betta1_4.data);
+            momntum_4[0].data = _mm512_fmadd_ps(grad_4[0].data, betta1_minus1_4.data, momntum_4[0].data);
+            momntum_4[1].data = _mm512_mul_ps(momntum_4[1].data, betta1_4.data);
+            momntum_4[1].data = _mm512_fmadd_ps(grad_4[1].data, betta1_minus1_4.data, momntum_4[1].data);
+            momntum_4[2].data = _mm512_mul_ps(momntum_4[2].data, betta1_4.data);
+            momntum_4[2].data = _mm512_fmadd_ps(grad_4[2].data, betta1_minus1_4.data, momntum_4[2].data);
+            momntum_4[3].data = _mm512_mul_ps(momntum_4[3].data, betta1_4.data);
+            momntum_4[3].data = _mm512_fmadd_ps(grad_4[3].data, betta1_minus1_4.data, momntum_4[3].data);
+
+            varianc_4[0].data = _mm512_mul_ps(varianc_4[0].data, betta2_4.data);
+            varianc_4[1].data = _mm512_mul_ps(varianc_4[1].data, betta2_4.data);
+            varianc_4[2].data = _mm512_mul_ps(varianc_4[2].data, betta2_4.data);
+            varianc_4[3].data = _mm512_mul_ps(varianc_4[3].data, betta2_4.data);
+            grad_4[0].data = _mm512_mul_ps(grad_4[0].data, grad_4[0].data);
+            grad_4[1].data = _mm512_mul_ps(grad_4[1].data, grad_4[1].data);
+            grad_4[2].data = _mm512_mul_ps(grad_4[2].data, grad_4[2].data);
+            grad_4[3].data = _mm512_mul_ps(grad_4[3].data, grad_4[3].data);
+            varianc_4[0].data = _mm512_fmadd_ps(grad_4[0].data, betta2_minus1_4.data, varianc_4[0].data);
+            varianc_4[1].data = _mm512_fmadd_ps(grad_4[1].data, betta2_minus1_4.data, varianc_4[1].data);
+            varianc_4[2].data = _mm512_fmadd_ps(grad_4[2].data, betta2_minus1_4.data, varianc_4[2].data);
+            varianc_4[3].data = _mm512_fmadd_ps(grad_4[3].data, betta2_minus1_4.data, varianc_4[3].data);
+
+            grad_4[0].data = _mm512_sqrt_ps(varianc_4[0].data);
+            grad_4[1].data = _mm512_sqrt_ps(varianc_4[1].data);
+            grad_4[2].data = _mm512_sqrt_ps(varianc_4[2].data);
+            grad_4[3].data = _mm512_sqrt_ps(varianc_4[3].data);
+
+            grad_4[0].data = _mm512_fmadd_ps(grad_4[0].data, bias2_sqrt.data, eps_4.data);
+            grad_4[1].data = _mm512_fmadd_ps(grad_4[1].data, bias2_sqrt.data, eps_4.data);
+            grad_4[2].data = _mm512_fmadd_ps(grad_4[2].data, bias2_sqrt.data, eps_4.data);
+            grad_4[3].data = _mm512_fmadd_ps(grad_4[3].data, bias2_sqrt.data, eps_4.data);
+            grad_4[0].data = _mm512_div_ps(momntum_4[0].data, grad_4[0].data);
+            grad_4[1].data = _mm512_div_ps(momntum_4[1].data, grad_4[1].data);
+            grad_4[2].data = _mm512_div_ps(momntum_4[2].data, grad_4[2].data);
+            grad_4[3].data = _mm512_div_ps(momntum_4[3].data, grad_4[3].data);
+
+            param_4[0].data = _mm512_fmadd_ps(grad_4[0].data, step_size_4.data, param_4[0].data);
+            param_4[1].data = _mm512_fmadd_ps(grad_4[1].data, step_size_4.data, param_4[1].data);
+            param_4[2].data = _mm512_fmadd_ps(grad_4[2].data, step_size_4.data, param_4[2].data);
+            param_4[3].data = _mm512_fmadd_ps(grad_4[3].data, step_size_4.data, param_4[3].data);
+
+            _mm512_storeu_ps(_params + i, param_4[0].data);
+            _mm512_storeu_ps(_params + i + SIMD_WIDTH, param_4[1].data);
+            _mm512_storeu_ps(_params + i + (SIMD_WIDTH << 1), param_4[2].data);
+            _mm512_storeu_ps(_params + i + SIMD_WIDTH * 3, param_4[3].data);
+
+            if (dev_params) {
+                _mm512_storeu_ps(_doubled_buffer[_buf_index] + (i - t), param_4[0].data);
+                _mm512_storeu_ps(_doubled_buffer[_buf_index] + (i - t) + SIMD_WIDTH, param_4[1].data);
+                _mm512_storeu_ps(_doubled_buffer[_buf_index] + (i - t) + (SIMD_WIDTH << 1), param_4[2].data);
+                _mm512_storeu_ps(_doubled_buffer[_buf_index] + (i - t) + SIMD_WIDTH * 3, param_4[3].data);
+            }
+
+            _mm512_storeu_ps(_exp_avg + i, momntum_4[0].data);
+            _mm512_storeu_ps(_exp_avg + i + SIMD_WIDTH, momntum_4[1].data);
+            _mm512_storeu_ps(_exp_avg + i + (SIMD_WIDTH << 1), momntum_4[2].data);
+            _mm512_storeu_ps(_exp_avg + i + SIMD_WIDTH * 3, momntum_4[3].data);
+
+            _mm512_storeu_ps(_exp_avg_sq + i, varianc_4[0].data);
+            _mm512_storeu_ps(_exp_avg_sq + i + SIMD_WIDTH, varianc_4[1].data);
+            _mm512_storeu_ps(_exp_avg_sq + i + (SIMD_WIDTH << 1), varianc_4[2].data);
+            _mm512_storeu_ps(_exp_avg_sq + i + SIMD_WIDTH * 3, varianc_4[3].data);
+        }
+
+        if (dev_params) {/*
+#pragma omp parallel for
+            for (size_t j = 0; j < copy_size; j += 4) {
+                _doubled_buffer[_buf_index][j] = (__half)_params[t + j];
+                _doubled_buffer[_buf_index][j + 1] = (__half)_params[t + j + 1];
+                _doubled_buffer[_buf_index][j + 2] = (__half)_params[t + j + 2];
+                _doubled_buffer[_buf_index][j + 3] = (__half)_params[t + j + 3];
+            }
+
+            CUDA_CHECK(cudaMemcpyAsync(dev_params + t,
+                                       _doubled_buffer[_buf_index],
+                                       copy_size * sizeof(__half),
+                                       cudaMemcpyHostToDevice,
+                                       Context::Instance().GetCurrentStream()));
+            */
+            launch_param_update(_doubled_buffer[_buf_index],
+                                dev_params + t,
+                                copy_size,
+                                Context::Instance().GetCurrentStream());
+            _buf_index = !_buf_index;
+        }
+    }
+    if(_param_size > rounded_size)
+        Step((_params + rounded_size),
+             (grads + rounded_size),
+             (_exp_avg + rounded_size),
+             (_exp_avg_sq + rounded_size),
+             (_param_size - rounded_size),
+             (dev_params != nullptr ? (dev_params + rounded_size) : dev_params));
+}
+
+int create_adam_optimizer(int optimizer_id,
+                          float alpha = 1e-3,
+                          float betta1 = 0.9,
+                          float betta2 = 0.999,
+                          float eps = 1e-8,
+                          float weight_decay = 0)
+{
+    auto opt = std::make_shared<Adam_Optimizer>(alpha, betta1, betta2, eps, weight_decay);
+
+    s_optimizers[optimizer_id] = opt;
+
+    std::cout << "Adam Optimizer #" << optimizer_id << " is created." << std::endl;
+
+    return 0;
+}
+
+void Adam_Optimizer::Step_8(float* _params,
+                            float* grads,
+                            float* _exp_avg,
+                            float* _exp_avg_sq,
+                            size_t _param_size,
+                            __half* dev_params)
+{
+    _betta1_t *= _betta1;
+    _betta2_t *= _betta2;
+
+    AVX_512 betta1_4;
+    betta1_4.data = _mm512_set1_ps(_betta1);
+    AVX_512 betta2_4;
+    betta2_4.data = _mm512_set1_ps(_betta2);
+
+    float betta1_minus1 = 1 - _betta1;
+    float betta2_minus1 = 1 - _betta2;
+    AVX_512 betta1_minus1_4;
+    betta1_minus1_4.data = _mm512_set1_ps(betta1_minus1);
+    AVX_512 betta2_minus1_4;
+    betta2_minus1_4.data = _mm512_set1_ps(betta2_minus1);
+
+    float bias_correction1 = 1 - _betta1_t;
+    float bias_correction2 = 1 / sqrt(1 - _betta2_t);
+    //AVX_512 bias_correction1_4 = _mm512_set1_ps(bias_correction1);
+    AVX_512 bias2_sqrt ;
+    bias2_sqrt.data = _mm512_set1_ps(bias_correction2);
+
+    AVX_512 eps_4;
+    eps_4.data = _mm512_set1_ps(_eps);
+
+    float step_size = -1 * _alpha / bias_correction1;
+    AVX_512 step_size_4;
+    step_size_4.data = _mm512_set1_ps(step_size);
+
+    size_t rounded_size = ROUND_DOWN(_param_size, (SIMD_WIDTH << 3));
+
+    for (size_t t = 0; t < rounded_size; t += TILE) {
+        size_t copy_size = TILE;
+        if ((t + TILE) > rounded_size) copy_size = rounded_size - t;
+        size_t offset = copy_size + t;
+#pragma omp parallel for
+        for (size_t i = t; i < offset; i += (SIMD_WIDTH << 3)) {
+            AVX_512 grad_4[8];
+            grad_4[0].data = _mm512_loadu_ps(grads + i);
+            grad_4[1].data = _mm512_loadu_ps(grads + i + SIMD_WIDTH);
+            grad_4[2].data = _mm512_loadu_ps(grads + i + (SIMD_WIDTH << 1));
+            grad_4[3].data = _mm512_loadu_ps(grads + i + SIMD_WIDTH * 3);
+            grad_4[4].data = _mm512_loadu_ps(grads + i + (SIMD_WIDTH << 2));
+            grad_4[5].data = _mm512_loadu_ps(grads + i + SIMD_WIDTH * 5);
+            grad_4[6].data = _mm512_loadu_ps(grads + i + SIMD_WIDTH * 6);
+            grad_4[7].data = _mm512_loadu_ps(grads + i + SIMD_WIDTH * 7);
+
+            AVX_512 momntum_4[8];
+            momntum_4[0].data = _mm512_loadu_ps(_exp_avg + i);
+            momntum_4[1].data = _mm512_loadu_ps(_exp_avg + i + SIMD_WIDTH);
+            momntum_4[2].data = _mm512_loadu_ps(_exp_avg + i + (SIMD_WIDTH << 1));
+            momntum_4[3].data = _mm512_loadu_ps(_exp_avg + i + SIMD_WIDTH * 3);
+            momntum_4[4].data = _mm512_loadu_ps(_exp_avg + i + (SIMD_WIDTH << 2));
+            momntum_4[5].data = _mm512_loadu_ps(_exp_avg + i + SIMD_WIDTH * 5);
+            momntum_4[6].data = _mm512_loadu_ps(_exp_avg + i + SIMD_WIDTH * 6);
+            momntum_4[7].data = _mm512_loadu_ps(_exp_avg + i + SIMD_WIDTH * 7);
+
+            AVX_512 varianc_4[8];
+            varianc_4[0].data = _mm512_loadu_ps(_exp_avg_sq + i);
+            varianc_4[1].data = _mm512_loadu_ps(_exp_avg_sq + i + SIMD_WIDTH);
+            varianc_4[2].data = _mm512_loadu_ps(_exp_avg_sq + i + (SIMD_WIDTH << 1));
+            varianc_4[3].data = _mm512_loadu_ps(_exp_avg_sq + i + SIMD_WIDTH * 3);
+            varianc_4[4].data = _mm512_loadu_ps(_exp_avg_sq + i + (SIMD_WIDTH << 2));
+            varianc_4[5].data = _mm512_loadu_ps(_exp_avg_sq + i + SIMD_WIDTH * 5);
+            varianc_4[6].data = _mm512_loadu_ps(_exp_avg_sq + i + SIMD_WIDTH * 6);
+            varianc_4[7].data = _mm512_loadu_ps(_exp_avg_sq + i + SIMD_WIDTH * 7);
+
+            AVX_512 param_4[8];
+            param_4[0].data = _mm512_loadu_ps(_params + i);
+            param_4[1].data = _mm512_loadu_ps(_params + i + SIMD_WIDTH);
+            param_4[2].data = _mm512_loadu_ps(_params + i + (SIMD_WIDTH << 1));
+            param_4[3].data = _mm512_loadu_ps(_params + i + SIMD_WIDTH * 3);
+            param_4[4].data = _mm512_loadu_ps(_params + i + (SIMD_WIDTH << 2));
+            param_4[5].data = _mm512_loadu_ps(_params + i + SIMD_WIDTH * 5);
+            param_4[6].data = _mm512_loadu_ps(_params + i + SIMD_WIDTH * 6);
+            param_4[7].data = _mm512_loadu_ps(_params + i + SIMD_WIDTH * 7);
+
+            if (_weight_decay > 0) {
+                AVX_512 weight_decay4;
+                weight_decay4.data = _mm512_set1_ps(_weight_decay);
+                grad_4[0].data = _mm512_fmadd_ps(param_4[0].data, weight_decay4.data, grad_4[0].data);
+                grad_4[1].data = _mm512_fmadd_ps(param_4[1].data, weight_decay4.data, grad_4[1].data);
+                grad_4[2].data = _mm512_fmadd_ps(param_4[2].data, weight_decay4.data, grad_4[2].data);
+                grad_4[3].data = _mm512_fmadd_ps(param_4[3].data, weight_decay4.data, grad_4[3].data);
+                grad_4[4].data = _mm512_fmadd_ps(param_4[4].data, weight_decay4.data, grad_4[4].data);
+                grad_4[5].data = _mm512_fmadd_ps(param_4[5].data, weight_decay4.data, grad_4[5].data);
+                grad_4[6].data = _mm512_fmadd_ps(param_4[6].data, weight_decay4.data, grad_4[6].data);
+                grad_4[7].data = _mm512_fmadd_ps(param_4[7].data, weight_decay4.data, grad_4[7].data);
+            }
+
+            momntum_4[0].data = _mm512_mul_ps(momntum_4[0].data, betta1_4.data);
+            momntum_4[0].data = _mm512_fmadd_ps(grad_4[0].data, betta1_minus1_4.data, momntum_4[0].data);
+            momntum_4[1].data = _mm512_mul_ps(momntum_4[1].data, betta1_4.data);
+            momntum_4[1].data = _mm512_fmadd_ps(grad_4[1].data, betta1_minus1_4.data, momntum_4[1].data);
+            momntum_4[2].data = _mm512_mul_ps(momntum_4[2].data, betta1_4.data);
+            momntum_4[2].data = _mm512_fmadd_ps(grad_4[2].data, betta1_minus1_4.data, momntum_4[2].data);
+            momntum_4[3].data = _mm512_mul_ps(momntum_4[3].data, betta1_4.data);
+            momntum_4[3].data = _mm512_fmadd_ps(grad_4[3].data, betta1_minus1_4.data, momntum_4[3].data);
+            momntum_4[4].data = _mm512_mul_ps(momntum_4[4].data, betta1_4.data);
+            momntum_4[4].data = _mm512_fmadd_ps(grad_4[4].data, betta1_minus1_4.data, momntum_4[4].data);
+            momntum_4[5].data = _mm512_mul_ps(momntum_4[5].data, betta1_4.data);
+            momntum_4[5].data = _mm512_fmadd_ps(grad_4[5].data, betta1_minus1_4.data, momntum_4[5].data);
+            momntum_4[6].data = _mm512_mul_ps(momntum_4[6].data, betta1_4.data);
+            momntum_4[6].data = _mm512_fmadd_ps(grad_4[6].data, betta1_minus1_4.data, momntum_4[6].data);
+            momntum_4[7].data = _mm512_mul_ps(momntum_4[7].data, betta1_4.data);
+            momntum_4[7].data = _mm512_fmadd_ps(grad_4[7].data, betta1_minus1_4.data, momntum_4[7].data);
+
+            varianc_4[0].data = _mm512_mul_ps(varianc_4[0].data, betta2_4.data);
+            varianc_4[1].data = _mm512_mul_ps(varianc_4[1].data, betta2_4.data);
+            varianc_4[2].data = _mm512_mul_ps(varianc_4[2].data, betta2_4.data);
+            varianc_4[3].data = _mm512_mul_ps(varianc_4[3].data, betta2_4.data);
+            varianc_4[4].data = _mm512_mul_ps(varianc_4[4].data, betta2_4.data);
+            varianc_4[5].data = _mm512_mul_ps(varianc_4[5].data, betta2_4.data);
+            varianc_4[6].data = _mm512_mul_ps(varianc_4[6].data, betta2_4.data);
+            varianc_4[7].data = _mm512_mul_ps(varianc_4[7].data, betta2_4.data);
+            grad_4[0].data = _mm512_mul_ps(grad_4[0].data, grad_4[0].data);
+            grad_4[1].data = _mm512_mul_ps(grad_4[1].data, grad_4[1].data);
+            grad_4[2].data = _mm512_mul_ps(grad_4[2].data, grad_4[2].data);
+            grad_4[3].data = _mm512_mul_ps(grad_4[3].data, grad_4[3].data);
+            grad_4[4].data = _mm512_mul_ps(grad_4[4].data, grad_4[4].data);
+            grad_4[5].data = _mm512_mul_ps(grad_4[5].data, grad_4[5].data);
+            grad_4[6].data = _mm512_mul_ps(grad_4[6].data, grad_4[6].data);
+            grad_4[7].data = _mm512_mul_ps(grad_4[7].data, grad_4[7].data);
+            varianc_4[0].data = _mm512_fmadd_ps(grad_4[0].data, betta2_minus1_4.data, varianc_4[0].data);
+            varianc_4[1].data = _mm512_fmadd_ps(grad_4[1].data, betta2_minus1_4.data, varianc_4[1].data);
+            varianc_4[2].data = _mm512_fmadd_ps(grad_4[2].data, betta2_minus1_4.data, varianc_4[2].data);
+            varianc_4[3].data = _mm512_fmadd_ps(grad_4[3].data, betta2_minus1_4.data, varianc_4[3].data);
+            varianc_4[4].data = _mm512_fmadd_ps(grad_4[4].data, betta2_minus1_4.data, varianc_4[4].data);
+            varianc_4[5].data = _mm512_fmadd_ps(grad_4[5].data, betta2_minus1_4.data, varianc_4[5].data);
+            varianc_4[6].data = _mm512_fmadd_ps(grad_4[6].data, betta2_minus1_4.data, varianc_4[6].data);
+            varianc_4[7].data = _mm512_fmadd_ps(grad_4[7].data, betta2_minus1_4.data, varianc_4[7].data);
+
+            grad_4[0].data = _mm512_sqrt_ps(varianc_4[0].data);
+            grad_4[1].data = _mm512_sqrt_ps(varianc_4[1].data);
+            grad_4[2].data = _mm512_sqrt_ps(varianc_4[2].data);
+            grad_4[3].data = _mm512_sqrt_ps(varianc_4[3].data);
+            grad_4[4].data = _mm512_sqrt_ps(varianc_4[4].data);
+            grad_4[5].data = _mm512_sqrt_ps(varianc_4[5].data);
+            grad_4[6].data = _mm512_sqrt_ps(varianc_4[6].data);
+            grad_4[7].data = _mm512_sqrt_ps(varianc_4[7].data);
+
+            grad_4[0].data = _mm512_fmadd_ps(grad_4[0].data, bias2_sqrt.data, eps_4.data);
+            grad_4[1].data = _mm512_fmadd_ps(grad_4[1].data, bias2_sqrt.data, eps_4.data);
+            grad_4[2].data = _mm512_fmadd_ps(grad_4[2].data, bias2_sqrt.data, eps_4.data);
+            grad_4[3].data = _mm512_fmadd_ps(grad_4[3].data, bias2_sqrt.data, eps_4.data);
+            grad_4[4].data = _mm512_fmadd_ps(grad_4[4].data, bias2_sqrt.data, eps_4.data);
+            grad_4[5].data = _mm512_fmadd_ps(grad_4[5].data, bias2_sqrt.data, eps_4.data);
+            grad_4[6].data = _mm512_fmadd_ps(grad_4[6].data, bias2_sqrt.data, eps_4.data);
+            grad_4[7].data = _mm512_fmadd_ps(grad_4[7].data, bias2_sqrt.data, eps_4.data);
+            grad_4[0].data = _mm512_div_ps(momntum_4[0].data, grad_4[0].data);
+            grad_4[1].data = _mm512_div_ps(momntum_4[1].data, grad_4[1].data);
+            grad_4[2].data = _mm512_div_ps(momntum_4[2].data, grad_4[2].data);
+            grad_4[3].data = _mm512_div_ps(momntum_4[3].data, grad_4[3].data);
+            grad_4[4].data = _mm512_div_ps(momntum_4[4].data, grad_4[4].data);
+            grad_4[5].data = _mm512_div_ps(momntum_4[5].data, grad_4[5].data);
+            grad_4[6].data = _mm512_div_ps(momntum_4[6].data, grad_4[6].data);
+            grad_4[7].data = _mm512_div_ps(momntum_4[7].data, grad_4[7].data);
+
+            param_4[0].data = _mm512_fmadd_ps(grad_4[0].data, step_size_4.data, param_4[0].data);
+            param_4[1].data = _mm512_fmadd_ps(grad_4[1].data, step_size_4.data, param_4[1].data);
+            param_4[2].data = _mm512_fmadd_ps(grad_4[2].data, step_size_4.data, param_4[2].data);
+            param_4[3].data = _mm512_fmadd_ps(grad_4[3].data, step_size_4.data, param_4[3].data);
+            param_4[4].data = _mm512_fmadd_ps(grad_4[4].data, step_size_4.data, param_4[4].data);
+            param_4[5].data = _mm512_fmadd_ps(grad_4[5].data, step_size_4.data, param_4[5].data);
+            param_4[6].data = _mm512_fmadd_ps(grad_4[6].data, step_size_4.data, param_4[6].data);
+            param_4[7].data = _mm512_fmadd_ps(grad_4[7].data, step_size_4.data, param_4[7].data);
+
+            _mm512_storeu_ps(_params + i, param_4[0].data);
+            _mm512_storeu_ps(_params + i + SIMD_WIDTH, param_4[1].data);
+            _mm512_storeu_ps(_params + i + (SIMD_WIDTH << 1), param_4[2].data);
+            _mm512_storeu_ps(_params + i + SIMD_WIDTH * 3, param_4[3].data);
+            _mm512_storeu_ps(_params + i + (SIMD_WIDTH << 2), param_4[4].data);
+            _mm512_storeu_ps(_params + i + SIMD_WIDTH * 5, param_4[5].data);
+            _mm512_storeu_ps(_params + i + SIMD_WIDTH * 6, param_4[6].data);
+            _mm512_storeu_ps(_params + i + SIMD_WIDTH * 7, param_4[7].data);
+
+            if (dev_params) {
+                _mm512_storeu_ps(_doubled_buffer[_buf_index] + (i - t), param_4[0].data);
+                _mm512_storeu_ps(_doubled_buffer[_buf_index] + (i - t) + SIMD_WIDTH, param_4[1].data);
+                _mm512_storeu_ps(_doubled_buffer[_buf_index] + (i - t) + (SIMD_WIDTH << 1), param_4[2].data);
+                _mm512_storeu_ps(_doubled_buffer[_buf_index] + (i - t) + SIMD_WIDTH * 3, param_4[3].data);
+                _mm512_storeu_ps(_doubled_buffer[_buf_index] + (i - t) + (SIMD_WIDTH << 2), param_4[4].data);
+                _mm512_storeu_ps(_doubled_buffer[_buf_index] + (i - t) + SIMD_WIDTH * 5, param_4[5].data);
+                _mm512_storeu_ps(_doubled_buffer[_buf_index] + (i - t) + SIMD_WIDTH * 6, param_4[6].data);
+                _mm512_storeu_ps(_doubled_buffer[_buf_index] + (i - t) + SIMD_WIDTH * 7, param_4[7].data);
+            }
+
+            _mm512_storeu_ps(_exp_avg + i, momntum_4[0].data);
+            _mm512_storeu_ps(_exp_avg + i + SIMD_WIDTH, momntum_4[1].data);
+            _mm512_storeu_ps(_exp_avg + i + (SIMD_WIDTH << 1), momntum_4[2].data);
+            _mm512_storeu_ps(_exp_avg + i + SIMD_WIDTH * 3, momntum_4[3].data);
+            _mm512_storeu_ps(_exp_avg + i + (SIMD_WIDTH << 2), momntum_4[4].data);
+            _mm512_storeu_ps(_exp_avg + i + SIMD_WIDTH * 5, momntum_4[5].data);
+            _mm512_storeu_ps(_exp_avg + i + SIMD_WIDTH * 6, momntum_4[6].data);
+            _mm512_storeu_ps(_exp_avg + i + SIMD_WIDTH * 7, momntum_4[7].data);
+
+            _mm512_storeu_ps(_exp_avg_sq + i, varianc_4[0].data);
+            _mm512_storeu_ps(_exp_avg_sq + i + SIMD_WIDTH, varianc_4[1].data);
+            _mm512_storeu_ps(_exp_avg_sq + i + (SIMD_WIDTH << 1), varianc_4[2].data);
+            _mm512_storeu_ps(_exp_avg_sq + i + SIMD_WIDTH * 3, varianc_4[3].data);
+            _mm512_storeu_ps(_exp_avg_sq + i + (SIMD_WIDTH << 2), varianc_4[4].data);
+            _mm512_storeu_ps(_exp_avg_sq + i + SIMD_WIDTH * 5, varianc_4[5].data);
+            _mm512_storeu_ps(_exp_avg_sq + i + SIMD_WIDTH * 6, varianc_4[6].data);
+            _mm512_storeu_ps(_exp_avg_sq + i + SIMD_WIDTH * 7, varianc_4[7].data);
+        }
+        if (dev_params) {
+            launch_param_update(_doubled_buffer[_buf_index],
+                                dev_params + t,
+                                copy_size,
+                                Context::Instance().GetCurrentStream());
+            _buf_index = !_buf_index;
+        }
+    }
+    if(_param_size > rounded_size)
+         Step_4((_params + rounded_size),
+             (grads + rounded_size),
+             (_exp_avg + rounded_size),
+             (_exp_avg_sq + rounded_size),
+             (_param_size - rounded_size),
+             (dev_params != nullptr ? (dev_params + rounded_size) : dev_params));
+}
+
+int ds_adam_step(int optimizer_id,
+                 torch::Tensor& params,
+                 torch::Tensor& grads,
+                 torch::Tensor& exp_avg,
+                 torch::Tensor& exp_avg_sq)
+{
+    auto params_c = params.contiguous();
+    auto grads_c = grads.contiguous();
+    auto exp_avg_c = exp_avg.contiguous();
+    auto exp_avg_sq_c = exp_avg_sq.contiguous();
+
+    float* params_ptr = (float*)params_c.data_ptr();
+    float* grads_ptr = (float*)grads_c.data_ptr();
+    float* exp_avg_ptr = (float*)exp_avg_c.data_ptr();
+    float* exp_avg_sq_ptr = (float*)exp_avg_sq_c.data_ptr();
+
+    std::shared_ptr<Adam_Optimizer> opt =
+        std::static_pointer_cast<Adam_Optimizer>(s_optimizers[optimizer_id]);
+
+    opt->Step_8(params_ptr, grads_ptr, exp_avg_ptr, exp_avg_sq_ptr, params_c.size(0));
+
+
+    return 0;
+}
+
+int ds_adam_step_plus_copy(int optimizer_id,
+                           torch::Tensor& params,
+                           torch::Tensor& grads,
+                           torch::Tensor& exp_avg,
+                           torch::Tensor& exp_avg_sq,
+                           torch::Tensor& gpu_params)
+{
+    auto params_c = params.contiguous();
+    auto gpu_params_c = gpu_params.contiguous();
+    auto exp_avg_c = exp_avg.contiguous();
+    auto exp_avg_sq_c = exp_avg_sq.contiguous();
+    auto grads_c = grads.contiguous();
+
+    float* params_ptr = (float*)params_c.data_ptr();
+    float* grads_ptr = (float*)grads_c.data_ptr();
+    __half* gpu_params_ptr = (__half*)gpu_params_c.data_ptr();
+    float* exp_avg_ptr = (float*)exp_avg_c.data_ptr();
+    float* exp_avg_sq_ptr = (float*)exp_avg_sq_c.data_ptr();
+
+    std::shared_ptr<Adam_Optimizer> opt =
+        std::static_pointer_cast<Adam_Optimizer>(s_optimizers[optimizer_id]);
+
+    opt->Step_8(
+        params_ptr, grads_ptr, exp_avg_ptr, exp_avg_sq_ptr, params_c.size(0), gpu_params_ptr);
+
+    return 0;
+}
+
+PYBIND11_MODULE(TORCH_EXTENSION_NAME, m)
+{
+    m.def("adam_update", &ds_adam_step, "DeepSpeed CPU Adam update (C++)");
+    m.def("adam_update_copy",
+          &ds_adam_step_plus_copy,
+          "DeepSpeed CPU Adam update and param copy (C++)");
+    m.def("create_adam", &create_adam_optimizer, "DeepSpeed CPU Adam (C++)");
+}