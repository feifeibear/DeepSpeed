--- conflicted
+++ resolved
@@ -318,16 +318,13 @@
             ctx.attn_layer_norm_var = attn_layer_norm_var
             ctx.layer_norm_var = layer_norm_var
 
-<<<<<<< HEAD
+        if inp_size[1] % 16 != 0:
+            output = torch.narrow(output, 1, 0, inp_size[1])
+
         if config.huggingface:
             return (output, )  # outputs -> (output) : outputs[0] = output
         else:
             return output
-=======
-        if inp_size[1] % 16 != 0:
-            output = torch.narrow(output, 1, 0, inp_size[1])
-        return output
->>>>>>> 5ab12795
 
     @staticmethod
     def backward(ctx, grad_output):
@@ -426,7 +423,6 @@
              norm_w,
              norm_b)
 
-<<<<<<< HEAD
         # This appears to be an effective way to release context memory
         ctx.qkv_tf = None
         ctx.soft_inp = None
@@ -445,10 +441,9 @@
         ctx.layer_output_dropout_mask = None
         ctx.attn_layer_norm_var = None
         ctx.layer_norm_var = None
-=======
+
         if grad_output_shape[1] % 16 != 0:
             grad_input = torch.narrow(grad_input, 1, 0, grad_output_shape[1])
->>>>>>> 5ab12795
 
         return (grad_input,
                 None,
